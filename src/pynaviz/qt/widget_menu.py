"""
Action and context classes

This module provides custom Qt widgets to create interactive menus for plots.
Each menu allows the user to configure plot-specific behavior using GUI components
such as dropdowns, spin boxes, and list views. The widgets are dynamically constructed
based on metadata and plotting context.

Main Classes:
- DropdownDialog: Dynamically generates a dialog with labeled input widgets.
- MenuWidget: UI component to attach interactive actions and selections to a plot.
"""

from collections import OrderedDict
from typing import Any, Callable

import numpy as np
import pynapple as nap
from PyQt6.QtCore import QPoint, QSize, Qt
from PyQt6.QtGui import QAction
from PyQt6.QtWidgets import (
    QComboBox,
    QDialog,
    QDoubleSpinBox,
    QGridLayout,
    QHBoxLayout,
    QLabel,
    QMenu,
    QPushButton,
    QScrollArea,
    QSizePolicy,
    QSpacerItem,
    QStyle,
    QVBoxLayout,
    QWidget,
)

from pynaviz.qt.drop_down_dict_builder import get_popup_kwargs
from pynaviz.qt.interval_sets_selection import IntervalSetsDialog, IntervalSetsModel
from pynaviz.qt.tsdframe_selection import TsdFramesDialog, TsdFramesModel
from pynaviz.qt.widget_list_selection import (
    ChannelList,
    ChannelListModel,
)
from pynaviz.utils import get_plot_attribute

WIDGET_PARAMS = {
    QComboBox: {
        "name": "setObjectName",
        "items": "addItems",
        "values": "setItemData",
        "current_index": "setCurrentIndex",
    },
    QDoubleSpinBox: {
        "name": "setObjectNAme",  # Note: typo here in key name
        "value": "setValue",
    },
}


def widget_factory(parameters: dict) -> QWidget:
    """
    Constructs a QWidget (QComboBox or QDoubleSpinBox) with specified parameters.

    Parameters
    ----------
    parameters : dict
        Dictionary containing widget configuration.

    Returns
    -------
    QWidget
        The configured widget instance.
    """
    widget_type = parameters.pop("type")
    if widget_type == QComboBox:
        widget = QComboBox()
        for arg_name, attr_name in WIDGET_PARAMS[QComboBox].items():
            method = getattr(widget, attr_name, None)
            value = parameters.get(arg_name)
            if method and value is not None:
                if arg_name == "values":
                    for i, v in enumerate(value):
                        method(i, v)
                else:
                    method(value)
    elif widget_type == QDoubleSpinBox:
        widget = QDoubleSpinBox()
        for arg_name, attr_name in WIDGET_PARAMS[QDoubleSpinBox].items():
            method = getattr(widget, attr_name, None)
            value = parameters.get(arg_name)
            if method and value is not None:
                method(value)
    else:
        raise ValueError("Unknown widget type.")
    return widget


class DropdownDialog(QDialog):
    """
    A popup dialog that dynamically creates widgets from metadata and applies a callback.

    Parameters
    ----------
    title : str
        Title of the dialog window.
    widgets : OrderedDict[str, dict]
        Keys are labels; values are widget parameter dictionaries.
    func : Callable
        Function to call when selections are made.
    ok_cancel_button : bool, optional
        Whether to display OK/Cancel buttons (default is False).
    parent : QWidget, optional
        Parent widget.
    """

    def __init__(
        self,
        title: str,
        widgets: OrderedDict[str, dict],
        func: Callable,
        ok_cancel_button: bool = False,
        parent: QWidget | None = None,
    ):
        super().__init__(parent=parent)
        self.setWindowTitle(title)
        self.setWindowModality(Qt.WindowModality.NonModal)

        num_cols = min(len(widgets), 3)
        num_rows = len(widgets) // num_cols
        self.setFixedWidth(200 * num_cols)
        self.setFixedHeight(min(150 * num_rows, 400))

        self._func = func
        self.widgets: dict[int, QWidget] = {}

        main_layout = QVBoxLayout(self)

        # Scrollable area
        scroll = QScrollArea()
        scroll.setWidgetResizable(True)
        scroll.setSizePolicy(QSizePolicy.Policy.Expanding, QSizePolicy.Policy.Expanding)
        scroll_content = QWidget()
        scroll_content.setSizePolicy(
            QSizePolicy.Policy.Preferred, QSizePolicy.Policy.Minimum
        )

        grid_layout = QGridLayout()
        inner_layout = QVBoxLayout()
        inner_layout.addLayout(grid_layout)

        spacer = QSpacerItem(
            0, 0, QSizePolicy.Policy.Minimum, QSizePolicy.Policy.Expanding
        )
        h_spacer = QSpacerItem(
            0, 0, QSizePolicy.Policy.Expanding, QSizePolicy.Policy.Minimum
        )
        inner_layout.addItem(spacer)

        outer_layout = QHBoxLayout()
        outer_layout.addLayout(inner_layout)
        outer_layout.addItem(h_spacer)

        scroll_content.setLayout(outer_layout)
        scroll.setWidget(scroll_content)
        main_layout.addWidget(scroll)

        # Add widgets with labels
        def make_labeled_widget(label_text: str, widget: QWidget) -> QWidget:
            label = QLabel(label_text)
            label.setSizePolicy(QSizePolicy.Policy.Minimum, QSizePolicy.Policy.Fixed)
            widget.setSizePolicy(QSizePolicy.Policy.Minimum, QSizePolicy.Policy.Fixed)
            wrapper = QWidget()
            layout = QHBoxLayout()
            layout.setContentsMargins(1, 0, 1, 0)
            layout.setSpacing(2)
            layout.addWidget(label)
            layout.addWidget(widget)
            wrapper.setLayout(layout)
            return wrapper

        for i, (label, params) in enumerate(widgets.items()):
            widget = widget_factory(params)
            if hasattr(widget, "currentIndexChanged"):
                widget.currentIndexChanged.connect(self.item_changed)
            if hasattr(widget, "valueChanged"):
                widget.valueChanged.connect(self.item_changed)

            row, col = divmod(i, num_cols)
            grid_layout.addWidget(make_labeled_widget(label, widget), row, col)
            self.widgets[i] = widget

        # Optional buttons
        if ok_cancel_button:
            self._update_on_selection = False
            button_layout = QHBoxLayout()
            self.ok_button = QPushButton("OK")
            self.ok_button.setDefault(True)
            cancel_button = QPushButton("Cancel")

            self.ok_button.clicked.connect(self.accept)
            cancel_button.clicked.connect(self.reject)

            button_layout.addStretch()
            button_layout.addWidget(cancel_button)
            button_layout.addWidget(self.ok_button)
            main_layout.addLayout(button_layout)
        else:
            self._update_on_selection = True

        self.adjustSize()

    def get_selections(self) -> list[Any]:
        """
        Extracts current selections from the widgets.

        Returns
        -------
        list
            List of selected values from each widget.
        """
        out = []
        for widget in self.widgets.values():
            if isinstance(widget, QComboBox):
                data = widget.currentData()
                out.append(data if data is not None else widget.currentText())
            elif isinstance(widget, QDoubleSpinBox):
                out.append(widget.value())
        return out

    def update_plot(self) -> None:
        """Calls the provided function with current widget values."""
        self._func(*self.get_selections())

    def item_changed(self) -> None:
        """Callback triggered when a widget value changes."""
        if self._update_on_selection:
            self.update_plot()

    def accept(self) -> None:
        """Override accept to call plot update before closing."""
        self.update_plot()
        return super().accept()


class MenuWidget(QWidget):
    """
    Menu bar widget that allows all possible actions

    Parameters
    ----------
    metadata : dict or pd.DataFrame or None
        Metadata associated with the plot.
    plot : _BasePlot
        The plot instance this menu is attached to.
    interval_sets : dict, optional
        Dictionary of interval sets that can be added to the plot. Specific to Tsd, TsdFrame and TsGroup plots.
    tsdframes : dict, optional
        TsdFrame object for overlaying on TsdTensor plot or VideoWidget plot.
    """

    def __init__(self, metadata: Any, plot: Any, interval_sets: dict | None = None, tsdframes: dict | None = None):
        super().__init__()
        self._interval_sets = None
        self._interval_sets_model = None
        self._tsdframes = None
        self._tsdframes_model = None
        self.metadata = metadata
        self.plot = plot

        self.channel_model = ChannelListModel(self.plot.data)
        self.channel_model.checkStateChanged.connect(self._change_visibility)
        self.icon_size = 15

        layout = QHBoxLayout()
        layout.setContentsMargins(0, 0, 0, 0)
        layout.setSpacing(0)
        layout.setAlignment(Qt.AlignmentFlag.AlignTop)

        # Channel selection available
        if hasattr(plot._data, "metadata"):
            self._add_button_to_layout(
                layout=layout,
                attr_name="select_button",
                callback=self.show_select_menu,
                icon_name="SP_DialogApplyButton",
                icon_size=self.icon_size
            )

        # Action menu for plot operations
        self.action_funcs = {}
        if metadata is not None and hasattr(metadata, "shape") and np.prod(metadata.shape):
            self.action_funcs = {
                "color_by": "Color by",
                "group_by": "Group by",
                "sort_by": "Sort by",
            }

        # IntervalSet selection available
        if interval_sets is not None and isinstance(interval_sets, dict) and len(interval_sets):
            self._set_interval_sets(interval_sets)

        # TsdFrame overlay available
        if tsdframes is not None and isinstance(tsdframes, dict) and len(tsdframes):
            self._set_tsdframes(tsdframes)

        # Add the action button only if there are actions to show
        if len(self.action_funcs):
            self._add_button_to_layout(
                layout=layout,
                attr_name="action_button",
                callback=self.show_action_menu,
                icon_name="SP_FileDialogDetailedView",
                icon_size=self.icon_size
            )

        # Navigation buttons for time-based data
        if isinstance(plot._data, (nap.Ts, nap.IntervalSet)):
            self._add_button_to_layout(
                layout=layout,
                attr_name="left_jump_button",
                callback=self.jump_previous,
                icon_name="SP_ArrowLeft",
                icon_size=self.icon_size
            )
            self._add_button_to_layout(
                layout=layout,
                attr_name="right_jump_button",
                callback=self.jump_next,
                icon_name="SP_ArrowRight",
                icon_size=self.icon_size
            )

        layout.addStretch()
        self.setLayout(layout)
        self.setSizePolicy(
            QSizePolicy.Policy.Preferred,
            QSizePolicy.Policy.Fixed
        )
        self._action_menu()

    def _set_interval_sets(self, interval_sets: dict) -> None:
        """Set or update the IntervalSet overlays available for selection."""
        if not all(isinstance(v, nap.IntervalSet) for v in interval_sets.values()):
            raise ValueError("All values in interval_sets must be nap.IntervalSet instances.")
        self.action_funcs["select_interval_set"] = "Select IntervalSet"
        self._interval_sets_model = IntervalSetsModel(interval_sets)
        self._interval_sets_model.checkStateChanged.connect(self._set_interval_set)
        self._interval_sets = interval_sets

    def _set_tsdframes(self, tsdframes: dict) -> None:
        """Set or update the TsdFrame overlays available for selection."""
        if not all(isinstance(v, nap.TsdFrame) for v in tsdframes.values()):
            raise ValueError("All values in tsdframes must be nap.TsdFrame instances.")
        self.action_funcs["overlay_time_series"] = "Overlay points"
        self._tsdframes_model = TsdFramesModel(tsdframes)
        self._tsdframes_model.checkStateChanged.connect(self._overlay_time_series)
        self._tsdframes = tsdframes

    def _change_visibility(self) -> None:
        """Request a redraw of the plot when channel states change."""
        widget = self.sender()
        visibility= np.array([val for val in getattr(widget, "checks", []).values()])
        if hasattr(self.plot, "_manager"):
            self.plot._manager.visible = visibility
        if hasattr(self.plot, "_update"):
            self.plot._update("toggle_visibility")

    def _add_button_to_layout(self, layout, attr_name, callback, icon_name, icon_size):
        button = self._make_button(callback, icon_name, icon_size)
        setattr(self, attr_name, button)
        layout.addWidget(button, alignment=Qt.AlignmentFlag.AlignLeft)

    def _make_button(
        self, menu_to_show: Callable, icon_name: str, icon_size: int = 20
    ) -> QPushButton:
        """Helper to create a styled button with icon and action."""
        button = QPushButton()
        icon = self.style().standardIcon(getattr(QStyle.StandardPixmap, icon_name))
        button.setIcon(icon)
        button.setIconSize(QSize(icon_size, icon_size))
        button.setSizePolicy(
            QSizePolicy.Policy.Fixed,
            QSizePolicy.Policy.Minimum
        )
        button.setFixedSize(icon_size + 4, icon_size + 4)
        button.setFlat(True)
        button.clicked.connect(menu_to_show)
        return button

    def _action_menu(self) -> None:
        """Creates the action menu with plot operation entries."""
        self.action_menu = QMenu()
        for func_name, name in self.action_funcs.items():
            if func_name in ["select_interval_set", "overlay_time_series"]:
                self.action_menu.addSeparator()
            action = self.action_menu.addAction(name)
            action.setObjectName(func_name)
            action.triggered.connect(self._popup_menu)

    def show_action_menu(self) -> None:
        """Displays the action menu below the button."""

        if hasattr(self.plot, "_controllers"):
            # If 'get' controller is enabled (i.e., in x vs y mode),
            # Need to disable all others actions
            if self.plot._controllers["get"].enabled:
                for act in self.action_menu.actions():
                    act.setEnabled(act.objectName() == "x_vs_y")
            else:
                for act in self.action_menu.actions():
                    act.setEnabled(True)

        pos = self.action_button.mapToGlobal(QPoint(0, self.action_button.height()))
        self.action_menu.exec(pos)

    def show_select_menu(self) -> None:
        """Opens the channel list selection dialog."""
        if hasattr(self.plot, "_controllers"):
            # If 'get' controller is enabled (i.e., in x vs y mode),
            # Need to disable channel selection
            if self.plot._controllers["get"].enabled:
                return
        dialog = ChannelList(self.channel_model, parent=self)
        dialog.show()

    def show_overlay_menu(self, popup_name) -> None:
        """Opens the TsdFrame overlay selection dialog."""
        dialog = TsdFramesDialog(self._tsdframes_model, parent=self)
        dialog.show()

    def show_select_iset_menu(self) -> None:
        """Opens the interval set selection dialog."""
        dialog = IntervalSetsDialog(self._interval_sets_model, parent=self)
        dialog.show()

    def _popup_menu(self) -> None:
        """Opens a dropdown dialog based on selected action."""
        action: QAction | None = self.sender()
        popup_name = action.objectName()
        if popup_name == "select_interval_set":
            self.show_select_iset_menu()
            return
        if popup_name in ["overlay_time_series", "overlay_skeleton"]:
            self.show_overlay_menu(popup_name)
            return

        kwargs = get_popup_kwargs(popup_name, self, action)
        if kwargs is not None:
            dialog = DropdownDialog(**kwargs)
            dialog.setEnabled(True)
            dialog.show()

    def jump_next(self) -> None:
        """Jump to the next timestamp or start"""
        self.plot.jump_next()

    def jump_previous(self) -> None:
        """ Jump to the previous timestamp or start"""
        self.plot.jump_previous()

    def _request_draw(self) -> None:
        """Request a redraw of the plot when channel states change."""
        widget = self.sender()
        materials = get_plot_attribute(self.plot, "material")
        for index, val in getattr(widget, "checks", {}).items():
            materials[index].opacity = val
        self.plot.canvas.request_draw(self.plot.animate)

    def _set_interval_set(self, name, colors, alpha, checked) -> None:
        """Add or remove IntervalSet from the plot based on selection."""
        if checked:
            # If already present, update the parameters
            if name in self.plot._epochs:
                self.plot.update_interval_set(name, colors=colors, alpha=alpha)
                self.plot.canvas.request_draw(self.plot.animate)
            else:
                self.plot.add_interval_sets(self._interval_sets[name], colors=colors, alpha=alpha, labels=name)
        else:
            self.plot.remove_interval_set(name)
            self.plot.canvas.request_draw(self.plot.animate)

    def _overlay_time_series(self, name, color, markersize, thickness, checked) -> None:
        """Add or remove TsdFrame overlay from the plot based on selection."""
        if checked:
            # If already present, update the parameters
            if name in self.plot.points:
                self.plot.points[name].set_color(color)
                self.plot.points[name].set_markersize(markersize)
                self.plot.points[name].set_thickness(thickness)
                self.plot.canvas.request_draw(self.plot.animate)
            else:
                self.plot.superpose_points(self._tsdframes[name], color, markersize, thickness, label=name)
        else:
            if name in self.plot.points:
                if hasattr(self.plot.points[name], "lines"):
                    self.plot.scene.remove(self.plot.points[name].lines)
                self.plot.scene.remove(self.plot.points[name].points)
                del self.plot.points[name]
<<<<<<< HEAD
            # if it is a PlotVideo object, use the async render loop
            if hasattr(self.plot, "_render_loop"):
                self.plot.canvas.request_draw(self.plot._render_loop)
            # otherwise use hte standard plot.animate
            else:
                self.plot.canvas.request_draw(self.plot.animate)
=======
            self.plot.canvas.request_draw(self.plot.anmiate)

>>>>>>> 2605fc41

<|MERGE_RESOLUTION|>--- conflicted
+++ resolved
@@ -497,15 +497,6 @@
                     self.plot.scene.remove(self.plot.points[name].lines)
                 self.plot.scene.remove(self.plot.points[name].points)
                 del self.plot.points[name]
-<<<<<<< HEAD
-            # if it is a PlotVideo object, use the async render loop
-            if hasattr(self.plot, "_render_loop"):
-                self.plot.canvas.request_draw(self.plot._render_loop)
-            # otherwise use hte standard plot.animate
-            else:
-                self.plot.canvas.request_draw(self.plot.animate)
-=======
             self.plot.canvas.request_draw(self.plot.anmiate)
 
->>>>>>> 2605fc41
-
+
