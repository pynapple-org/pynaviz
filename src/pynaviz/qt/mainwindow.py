--- conflicted
+++ resolved
@@ -172,18 +172,7 @@
         self.variables = variables
         self._interval_set_key_paths = []
         self.setObjectName("VariablesDock")
-<<<<<<< HEAD
         self.setStyleSheet(DOCK_LIST_STYLESHEET)
-=======
-        self.setStyleSheet("background-color: #f0f0f0;")
-        app = QApplication.instance() or QApplication([])
-        font = app.font()
-        metrics = QFontMetrics(font)
-        if len(variables):
-            text_width = max(metrics.horizontalAdvance(s) for s in variables.keys())
-        else:
-            text_width = 100
->>>>>>> c604b00f
 
         self.collapsed_width = 20
         self.expanded = True
