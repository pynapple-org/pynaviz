--- conflicted
+++ resolved
@@ -307,9 +307,6 @@
         self.ctrl_group.set_interval(0, 1)
         self._update_time_label(self.ctrl_group.current_time)
 
-<<<<<<< HEAD
-    def add_dock_widget(self, item: object, plot_manager: dict | None = None) -> None:
-=======
     def _get_max_min_time(self) -> tuple[float, float]:
         max_time = -float("inf")
         min_time = float("inf")
@@ -350,9 +347,7 @@
             self.ctrl_group.set_interval(max_time, None)
             self._update_time_label(self.ctrl_group.current_time)
 
-
-    def add_dock_widget(self, item: object) -> None:
->>>>>>> 1c148b5d
+    def add_dock_widget(self, item: object, plot_manager: dict | None = None) -> None:
         name = self._extract_variable_name(item)
         if not name:
             return
@@ -572,13 +567,8 @@
 
         # 1) add every dock with the potential variable. Order them by number in the name
         for widget in payload.get("docks", []):
-<<<<<<< HEAD
-            if widget['varname'] in self.pynavar:
+            if widget['varname'] in self.variables:
                 self.add_dock_widget(widget['varname'], plot_manager=widget["plot_manager"])
-=======
-            if widget['varname'] in self.variables:
-                self.add_dock_widget(widget['varname'])
->>>>>>> 1c148b5d
             assert self.gui.findChild(QDockWidget,
                                       widget['name']) is not None, f"Dock {widget['name']} was not created."
 
