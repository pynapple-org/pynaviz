import base64
import json
import os
import pathlib
import re
import sys
from dataclasses import dataclass
from datetime import datetime
from typing import Literal, Union

import pynapple as nap
from PyQt6.QtCore import QByteArray, QEvent, QPoint, QSize, Qt, QTimer
from PyQt6.QtGui import QAction, QIcon, QKeySequence, QShortcut
from PyQt6.QtWidgets import (
    QApplication,
    QComboBox,
    QDockWidget,
    QDoubleSpinBox,
    QFileDialog,
    QFrame,
    QHBoxLayout,
    QLabel,
    QMainWindow,
    QMenu,
    QMenuBar,
    QPushButton,
    QStyle,
    QTreeWidget,
    QTreeWidgetItem,
    QVBoxLayout,
    QWidget,
)

<<<<<<< HEAD
from pynaviz import VideoHandler
from pynaviz.controller_group import ControllerGroup
from pynaviz.qt.widget_plot import (
=======
from ..audiovideo.video_plot import PlotBaseVideoTensor
from ..controller_group import ControllerGroup
from .widget_plot import (
>>>>>>> 92ded161
    IntervalSetWidget,
    TsdFrameWidget,
    TsdTensorWidget,
    TsdWidget,
    TsGroupWidget,
    TsWidget,
    VideoWidget,
)

DOCK_LIST_STYLESHEET = """
    * {
        border : 2px solid black;
        background : #272822;
        color : #F8F8F2;
        selection-color : yellow;
        selection-background-color : #E69F66;
    }

    QListView {
        background-color : #272822;

    }
"""


@dataclass
class NWBReference:
    """Store reference to NWB file object and variable key.

    Keeps the NWB file (and its IO handle) alive to prevent HDF5 datasets
    from being closed during garbage collection.
    """
    nwb_file: nap.io.NWBFile
    key: str


def get_children_dict(parent: QTreeWidget | QTreeWidgetItem):
    """Helper function to get children as a dictionary"""
    children = {}

    if isinstance(parent, QTreeWidget):
        count = parent.topLevelItemCount()
        for i in range(count):
            child = parent.topLevelItem(i)
            children[child.text(0)] = child
    else:
        count = parent.childCount()
        for i in range(count):
            child = parent.child(i)
            children[child.text(0)] = child

    return children

def _get_item_key_path(item: QTreeWidgetItem, key_path:None|list=None) -> list:
    if key_path is None:
        key_path = [item.text(0)]
    parent = item.parent()
    if parent is not None:
        key_path.append(parent.text(0))
        key_path = _get_item_key_path(parent, key_path)
    else:
        key_path = key_path[::-1]
    return key_path

def _get_variable_from_key_path(variables: dict, key_path: list[str]):
    var = variables
    for key in key_path:
        var = var.get(key, None)
        if var is None:
            break
    return var

class HelpBox(QFrame):
    def __init__(self, parent=None):
        super().__init__(parent)

        text = (
            "Add variables by double-clicking them in the list.\n"
            "Specific plot controls are available in each dock's menu (top-left corner).\n\n"
            "Shortcuts:\n"
            "Play/Pause: Space\n"
            "Save layout: Ctrl+s\n"
            "Load layout: Ctrl+o\n"
            "Reset view: r\n\n"
            "Specific to TsdFrame:\n"
            "Increase contrast: i\n"
            "Decrease contrast: d\n\n"
            "Specific to IntervalSet & Timestamps:\n"
            "Jump to next interval/timestamp: n or ->\n"
            "Jump to previous interval/timestamp: p or <-\n"
        )

        # Frameless floating box
        self.setWindowFlags(Qt.WindowType.Tool | Qt.WindowType.FramelessWindowHint)
        self.setFrameShape(QFrame.Shape.Box)
        self.setLineWidth(1)
        self.setFixedSize(800, 600)

        # Layout with help text
        layout = QVBoxLayout(self)
        label = QLabel(text)
        label.setAlignment(Qt.AlignmentFlag.AlignLeft | Qt.AlignmentFlag.AlignTop)
        label.setWordWrap(True)
        layout.addWidget(label)

        # Add close button
        close_button = QPushButton("Close")
        close_button.clicked.connect(self.close)
        close_button.setFixedWidth(100)
        close_button.setStyleSheet("margin-top: 10px;")
        layout.addWidget(close_button, alignment=Qt.AlignmentFlag.AlignRight)

        # Track clicks outside
        if parent:
            parent.installEventFilter(self)

    def eventFilter(self, obj, event):
        if event.type() == QEvent.Type.MouseButtonPress:
            # Close the help box if clicking outside
            if not self.geometry().contains(event.globalPosition().toPoint()):
                self.close()
        return super().eventFilter(obj, event)

class MainDock(QDockWidget):

    def __init__(self, variables, gui, layout_path=None):
        """
        Main dock widget containing the list of variables and the play/pause button.

        Parameters
        ----------
        variables:
            Dictionary of pynapple variables.
        gui:
            MainWindow instance.
        layout_path:
            Path to a layout file to load on startup.
        """
        super(MainDock, self).__init__()
        self.setObjectName("MainDock")
        self.variables = variables
        self._n_dock_open = 0
        self.gui = gui
        self.setAllowedAreas(Qt.DockWidgetArea.LeftDockWidgetArea)
        self.setTitleBarWidget(QWidget())

        # --- central container widget ---
        container = QWidget()
        layout = QVBoxLayout(container)
        layout.setContentsMargins(0, 0, 0, 0)
        layout.setSpacing(0)

        # Toolbar
        menu_bar = QMenuBar()

        # Add "File" menu
        file_menu = QMenu("&File", menu_bar)
        open_action = QAction("&Open...", gui)
        open_action.setShortcut(QKeySequence("Ctrl+O"))
        open_action.triggered.connect(gui.open_file)  # Connect to the function
        file_menu.addAction(open_action)
        file_menu.addSeparator()
        file_menu.addAction("&Load layout", self._load_layout)
        file_menu.addAction("&Save layout", self._save_layout)
        file_menu.addSeparator()
        file_menu.addAction("&Exit", gui.close)

        # Add "Help" menu
        help_menu = QMenu("&Help", menu_bar)
        help_menu.addAction("&Shortcuts", self._toggle_help_box)
        help_menu.addAction("&About")
        self.help_box = None

        # Add menus to the menu bar
        menu_bar.addMenu(file_menu)
        menu_bar.addMenu(help_menu)

        layout.addWidget(menu_bar)


        # --- list widget ---
<<<<<<< HEAD
        layout.addWidget(QLabel("Variables"))
        self._interval_set_keys = []
        self._tsdframe_keys = []
        self.listWidget = QListWidget()
        for k in variables.keys():
            if k != "data":
                self.listWidget.addItem(k)
                if isinstance(variables[k], nap.IntervalSet):
                    self._interval_set_keys.append(k) # Storing interval set keys for add_interval_set action
                if isinstance(variables[k], nap.TsdFrame):
                    self._tsdframe_keys.append(k) # Storing tsdframe keys for point and skeleton overlay

        self.listWidget.itemDoubleClicked.connect(self.add_dock_widget)

        layout.addWidget(self.listWidget)
=======
        self._interval_set_key_paths = []
        self.treeWidget = QTreeWidget()
        self.treeWidget.setHeaderLabel("Variables")
        self.treeWidget.itemDoubleClicked.connect(self.on_item_double_clicked)
        self._add_items_to_tree_widget(variables)

        layout.addWidget(self.treeWidget)
>>>>>>> 92ded161

        # --- Timer ---
        time_layout = QHBoxLayout()
        self.time_spin_box = QDoubleSpinBox()
        self.time_spin_box.setStyleSheet("font-size: 10pt;")
        self.time_spin_box.setMinimum(0)
        self.time_spin_box.setMaximum(1)
        self.time_spin_box.setValue(0.5)
        self.time_spin_box.valueChanged.connect(
            self._on_spinbox_changed
        )
        time_layout.addWidget(self.time_spin_box, 1)  # stretch factor = 1

        self.time_unit_combo = QComboBox()
        self.time_unit_combo.setStyleSheet("font-size: 10pt;")
        self.time_unit_combo.addItem('us', 1e6)  # text, data
        self.time_unit_combo.addItem('ms', 1e3)
        self.time_unit_combo.addItem('s', 1.0)
        self.time_unit_combo.setCurrentIndex(2)  # default to seconds
        self.time_unit_combo.setFixedWidth(55)
        self.time_unit_combo.currentIndexChanged.connect(self._on_unit_changed)
        time_layout.addWidget(self.time_unit_combo, 0)  # stretch factor = 0

        time_layout.addStretch()
        layout.addLayout(time_layout)


        # self.time_label = QLabel("0.0 s")
        # self.time_label.setAlignment(Qt.AlignmentFlag.AlignCenter)
        # font = self.time_label.font()
        # font.setPointSize(12)
        # self.time_label.setFont(font)
        # layout.addWidget(self.time_label)

        # --- play/pause button at bottom ---
        button_layout = QHBoxLayout()
        self.skipBackwardBtn = QPushButton()
        self.skipBackwardBtn.setIcon(
            self.style().standardIcon(QStyle.StandardPixmap.SP_MediaSkipBackward)
        )
        self.skipBackwardBtn.clicked.connect(self._skip_backward)
        button_layout.addWidget(self.skipBackwardBtn)
        self.playPauseBtn = QPushButton()
        self.playPauseBtn.setIcon(
            self.style().standardIcon(QStyle.StandardPixmap.SP_MediaPlay)
        )
        self.playPauseBtn.setCheckable(True)
        self.playPauseBtn.toggled.connect(self._toggle_play)
        button_layout.addWidget(self.playPauseBtn)

        self.stopBtn = QPushButton()
        self.stopBtn.setIcon(
            self.style().standardIcon(QStyle.StandardPixmap.SP_MediaStop)
        )
        self.stopBtn.clicked.connect(self._stop)
        button_layout.addWidget(self.stopBtn)
        self.skipForwardBtn = QPushButton()
        self.skipForwardBtn.setIcon(
            self.style().standardIcon(QStyle.StandardPixmap.SP_MediaSkipForward)
        )
        self.skipForwardBtn.clicked.connect(self._skip_forward)
        button_layout.addWidget(self.skipForwardBtn)

        layout.addLayout(button_layout)

        self.setWidget(container)
        self.setFixedWidth(
            max(
                self.treeWidget.sizeHintForColumn(0) + 50,
                menu_bar.sizeHint().width() + 20
            )
        )

        self.gui.addDockWidget(
            Qt.DockWidgetArea.LeftDockWidgetArea, self, Qt.Orientation.Horizontal
        )

        # Animation
        self.playing = False
        self.timer = QTimer()
        self.timer.timeout.connect(self._play)

        shortcut = QShortcut(QKeySequence("Space"), self)
        shortcut.activated.connect(self._toggle_play)

        # Adding controller group
        self.ctrl_group = ControllerGroup(callback=self._update_time_label)

        # Loading layout if provided
        if layout_path is not None and os.path.isfile(layout_path):
            self._restore_layout(layout_path)

    def on_item_double_clicked(self, item, column):
        """Handle double-click only for leaf items"""
        if item.childCount() == 0:  # This is a leaf item
            self.add_dock_widget(item)

    def _add_items_to_tree_widget(self, item_dict: dict, parent: None | QTreeWidgetItem = None, clear: bool = False):
        if clear:
            self.treeWidget.clear()
            self._interval_set_key_paths = []

        if parent is None:
            parent = self.treeWidget

        # Get existing children
        children = get_children_dict(parent)

        for key, value in item_dict.items():
            if key in children:
                child = children[key]
                # Make sure it is another sub-tree with elements
                assert isinstance(value, dict), ("Variable name for vars at the same level of a tree must be unique."
                                                 f"\nName '{key}' is not unique")
                self._add_items_to_tree_widget(value, parent=child, clear=False)
            else:
                # Create new item
                item = QTreeWidgetItem(parent, [key])
                if isinstance(value, dict):
                    self._add_items_to_tree_widget(value, parent=item, clear=False)
                elif isinstance(value, nap.IntervalSet):
                    self._interval_set_key_paths.append(_get_item_key_path(item))

    def _toggle_play(self):
        self.playing = not self.playing
        if self.playing:
            # Switch to pause icon
            self.timer.start(25)  # 40 FPS
            self.playPauseBtn.setIcon(QIcon.fromTheme("media-playback-pause"))
        else:
            # Switch to play icon
            self.timer.stop()
            self.playPauseBtn.setIcon(QIcon.fromTheme("media-playback-start"))
            self.ctrl_group.set_interval(self.ctrl_group.current_time, None)

    def _play(self, delta=0.025):
        self.ctrl_group.advance(delta=delta)
        self._update_time_label(self.ctrl_group.current_time)

    def _on_unit_changed(self):
        """When user changes units, update the spinbox display"""
        multiplier = self.time_unit_combo.currentData()
        display_value = self.ctrl_group.current_time * multiplier
        self.time_spin_box.blockSignals(True)  # Prevent recursion
        self.time_spin_box.setValue(display_value)
        self.time_spin_box.blockSignals(False)

    def _on_spinbox_changed(self, value: float):
        """Handle spinbox changes based on source enum"""
        multiplier = self.time_unit_combo.currentData()
        self.ctrl_group.set_interval(value / multiplier, None)


    def _update_time_label(self, current_time):
        time_multiplier = self.time_unit_combo.currentData()
        self.time_spin_box.blockSignals(True)
        min_time, max_time = self._get_max_min_time()
        if max_time != -float("inf") and min_time != float("inf"):
            self.time_spin_box.setMinimum(min_time * time_multiplier)
            self.time_spin_box.setMaximum(max_time * time_multiplier)
        self.time_spin_box.setValue(time_multiplier * current_time)
        self.time_spin_box.blockSignals(False)


    def _stop(self):
        if self.playing:
            self._toggle_play()
        self.ctrl_group.set_interval(0, 1)
        self._update_time_label(self.ctrl_group.current_time)

    def _get_max_min_time(self) -> tuple[float, float]:
        max_time = -float("inf")
        min_time = float("inf")
        for dock_widget in self.gui.findChildren(QDockWidget):
            # if not isinstance(dock_widget, QWidget):
            base_plot = getattr(dock_widget.widget(), "plot", None)
            if base_plot is not None:
                data = base_plot.data
                if hasattr(data, "time_support"):
                    mn = data.time_support.start[0]
                    mx = data.time_support.end[-1]
                elif isinstance(data, nap.IntervalSet):
                    mn = data.start[0]
                    mx = data.end[-1]
                else:
                    mn = getattr(base_plot.data.index, "values", base_plot.data.index)[0]
                    mx = getattr(base_plot.data.index, "values", base_plot.data.index)[-1]
                min_time = min(min_time, mn)
                max_time = max(max_time, mx)
        return min_time, max_time

    def _skip_backward(self):
        min_time, _ = self._get_max_min_time()
        if min_time != -float("inf"):
            width = None
            for ctrl in self.ctrl_group._controller_group.values():
                if hasattr(ctrl, "get_xlim"):
                    xlim = ctrl.get_xlim()
                    width = xlim[1] - xlim[0]
                    break
            self.ctrl_group.set_interval(min_time, min_time + width)
            self._update_time_label(self.ctrl_group.current_time)

    def _skip_forward(self):
        _, max_time = self._get_max_min_time()
        if max_time != float("inf"):
            self.ctrl_group.set_interval(max_time, None)
            self._update_time_label(self.ctrl_group.current_time)

    def add_dock_widget(self, item: QTreeWidgetItem | list[str], manager_state_dict: dict | None = None) -> QDockWidget | None:
        key_path = self._extract_variable_path(item)
        if not key_path:
            return None

        var = self._get_variable(key_path)
        if var is None:
            return

        widget = self._create_widget_for_variable(var)
        if widget is None:
            return

        # restore manager if any
        if manager_state_dict is not None:
            current_manager = widget.plot._manager
            # restore the manager
            widget.plot._manager = current_manager.from_state(widget.plot, manager_state_dict, index=current_manager.index)

        widget_name = "/".join(key_path)
        dock = self._create_dock(widget_name, widget, key_path)
        self._add_dock_to_gui(dock)
        self._register_controller(widget)
        self._n_dock_open += 1
        min_time, max_time = self._get_max_min_time()
        if max_time != -float("inf") and min_time != float("inf"):
            time_multiplier = self.time_unit_combo.currentData()
            self.time_spin_box.setMinimum(min_time * time_multiplier)
            self.time_spin_box.setMaximum(max_time * time_multiplier)
        return dock

    @staticmethod
    def _extract_variable_path(item: QTreeWidgetItem | list[str]) -> list[str] | None:
        """Return the variable name from a QListWidgetItem or a string."""

        if isinstance(item, QTreeWidgetItem):
            return _get_item_key_path(item)
        elif isinstance(item, list):
            return item
        else:
            print("Invalid item type for dock widget.")
            return None

    def _get_variable(self, key_path: list[str]):
        """Fetch the variable from variables and validate."""
        var = _get_variable_from_key_path(self.variables, key_path)
        if var is None:
            print(f"Variable {'/'.join(key_path)} not found.")
        return var

    def _create_widget_for_variable(self, var) -> object | None:
        """Return the correct widget based on the variable type."""
        # TODO: grab iset only from the same tree level.
        index = self._n_dock_open
        if isinstance(var, nap.TsGroup):
            interval_sets = {'/'.join(k): _get_variable_from_key_path(self.variables, k) for k in self._interval_set_key_paths}
            return TsGroupWidget(var, index=index, set_parent=True, interval_sets=interval_sets)
        elif isinstance(var, nap.Tsd):
            interval_sets = {'/'.join(k): _get_variable_from_key_path(self.variables, k) for k in self._interval_set_key_paths}
            return TsdWidget(var, index=index, set_parent=True, interval_sets=interval_sets)
        elif isinstance(var, nap.TsdFrame):
            interval_sets = {'/'.join(k): _get_variable_from_key_path(self.variables, k) for k in self._interval_set_key_paths}
            return TsdFrameWidget(var, index=index, set_parent=True, interval_sets=interval_sets)
        elif isinstance(var, nap.TsdTensor):
            tsdframes = {k:self.variables[k] for k in self._tsdframe_keys if self.variables[k].shape[1] % 2 == 0}
            return TsdTensorWidget(var, index=index, set_parent=True, tsdframes=tsdframes)
        elif isinstance(var, nap.Ts):
            return TsWidget(var, index=index, set_parent=True)
        elif isinstance(var, nap.IntervalSet):
            return IntervalSetWidget(var, index=index, set_parent=True)
<<<<<<< HEAD
        elif isinstance(var, VideoHandler):
            tsdframes = {k: self.variables[k] for k in self._tsdframe_keys if self.variables[k].shape[1] % 2 == 0}
            return VideoWidget(var, index=index, set_parent=True, tsdframes=tsdframes)
        elif isinstance(var, (str, pathlib.Path)):
            try:
                tsdframes = {k: self.variables[k] for k in self._tsdframe_keys if self.variables[k].shape[1] % 2 == 0}
                video_widget = VideoWidget(var, index=index, set_parent=True, tsdframes=tsdframes)
                return video_widget
            except Exception as e:
                print(f"Error loading video from '{var}': {e}")
                return None
=======
        elif isinstance(var, NWBReference):
            var = var.nwb_file[var.key]
            return self._create_widget_for_variable(var)
        elif isinstance(var, VideoWidget):
            return var  # already a widget
>>>>>>> 92ded161
        else:
            print(f"Variable of type '{type(var)}' is not supported for plotting.")
            return None

    def _create_dock(self, name: str, widget: object, key_path: list[str]) -> QDockWidget:
        """Create and configure the QDockWidget with title bar and controls."""
        dock = QDockWidget()
        dock.setWidget(widget)
        dock.setObjectName(f"{name}_{self._n_dock_open}")
        dock.setProperty("key_path", key_path)

        # Add name and close button to the widget's button container
        layout = widget.button_container.layout()
        label = QLabel(name)
        layout.addWidget(label)
        layout.addStretch()

        # Connect close button with cleanup
        close_btn = QPushButton()
        close_btn.setIcon(self.style().standardIcon(QStyle.StandardPixmap.SP_TitleBarCloseButton))
        close_btn.setFixedSize(15, 15)
        close_btn.clicked.connect(lambda: self._cleanup_and_close_dock(dock))

        layout.addWidget(close_btn)
        widget.button_container.setMinimumHeight(15)
        dock.setTitleBarWidget(widget.button_container)
        return dock

    def _cleanup_and_close_dock(self, dock):
        """Properly clean up and close a dock widget"""
        # Remove from controller group if registered
        widget = dock.widget()
        if hasattr(widget, 'plot'):
            # remove from controls
            ctrl_id = widget.plot.controller._controller_id
            self.ctrl_group.remove(ctrl_id)
        dock.deleteLater()

    def _add_dock_to_gui(self, dock: QDockWidget) -> None:
        """Add dock to the GUI and balance right docks vertically."""
        self.gui.addDockWidget(Qt.DockWidgetArea.RightDockWidgetArea, dock)

        # Balance heights of all right docks
        right_docks = [
            d for d in self.gui.findChildren(QDockWidget)
            if self.gui.dockWidgetArea(d) == Qt.DockWidgetArea.RightDockWidgetArea
        ]
        if right_docks:
            sizes_h = [1] * len(right_docks)
            self.gui.resizeDocks(right_docks, sizes_h, Qt.Orientation.Vertical)

    def _register_controller(self, widget: object) -> None:
        """Register the widget's plot in the controller group."""
        self.ctrl_group.add(widget.plot, self._n_dock_open)

    def _toggle_help_box(self):
        # If the box exists and is visible, close it
        if self.help_box and self.help_box.isVisible():
            self.help_box.close()
            return

        self.help_box = HelpBox(parent=self)

        # Position it below the button
        btn_pos = self.mapToGlobal(QPoint(0, 0))
        self.help_box.move(btn_pos)
        self.help_box.show()

    def _get_layout_dict(self):
        geom = bytes(self.gui.saveGeometry())
        state = bytes(self.gui.saveState(version=0))  # Potentially add package versioning later

        all_docks = self.gui.findChildren(QDockWidget)
        docks = []
        order = []
        for d in all_docks:
            name = d.objectName()
            if name != "MainDock":
                info = {"visible": d.isVisible(),
                        "floating": d.isFloating(),
                        "area": self.gui.dockWidgetArea(d).name,
                        "pos": (d.x(), d.y()),
                        "size": (d.width(), d.height()),
                        "dtype": d.widget().plot.data.__class__.__name__,
                        "key_path": d.property("key_path"),
                        "index": int(name.split("_")[-1]),
                        "name": name,
                        "manager_state_dict": d.widget().plot._manager.get_state(),
                        }
                docks.append(info)
                order.append(int(name.split("_")[-1]))
        docks = [x for _, x in sorted(zip(order, docks))]

        payload = {
            "version": 0,
            "geometry_b64": base64.b64encode(geom).decode("ascii"),
            "state_b64": base64.b64encode(state).decode("ascii"),
            "docks": docks,
            "file_paths": list(self.gui._open_file_paths),  # to reload files on layout load
        }
        return payload

    def _save_layout(self, file_name: str | pathlib.Path | None = None):
        print("Saving layout...")
        if file_name is None:
            dt = datetime.now().strftime("%Y-%m-%d_%H-%M")
            default_file = os.path.join(os.getcwd(), f"layout_{dt}.json")
            file_name, _ = QFileDialog.getSaveFileName(
                self,
                "Save Layout",
                default_file,  # suggested file name
                "Layout Files (*.json)"
            )

        if file_name:

            file_name = pathlib.Path(file_name) if not isinstance(file_name, str) else file_name
            file_name = file_name.with_suffix(".json")

            payload = self._get_layout_dict()

            with open(file_name, "w", encoding="utf-8") as f:
                json.dump(payload, f, indent=2)
            print(f"Layout saved to {file_name}")

    def _restore_layout(self, file_name):
        with open(file_name, "r", encoding="utf-8") as f:
            payload = json.load(f)

        # 0) Need to empty the gui
        for d in self.gui.findChildren(QDockWidget):
            if d.objectName() != "MainDock":
                d.close()
                d.setParent(None)
                d.deleteLater()

        # Clear the main window state
        self.gui.restoreState(QByteArray())
        self.gui.restoreGeometry(QByteArray())

        # Empty the controller group
        index = list(self.ctrl_group._controller_group.keys())
        for id in index:
            self.ctrl_group.remove(id)
        self._n_dock_open = 0
        assert len(self.ctrl_group._controller_group) == 0, "Controller group not empty after removing all docks."


        # 1) Reload the files
        file_paths = payload.get("file_paths", [])
        self.gui._load_multiple_files(file_paths)

        # 2) add every dock with the potential variable. Order them by number in the name
        for widget in payload.get("docks", []):
            var = _get_variable_from_key_path(self.variables, widget['key_path'])
            if var is not None:
                print(f"Adding var from path {widget['key_path']}.")
                self.add_dock_widget(widget['key_path'], manager_state_dict=widget["manager_state_dict"])

                # Note: simply matching the widget name stored in the payload results in a bug
                # when the following happens:
                # 1. Open > 1 docks
                # 2. Close any dock but the last -> now the last dock name is varname_N but N-1 docks are opened
                # 3. Save layout and close, this will store widget["name"] == varname_N
                # 4. Try to reopen loading the layout.
                #    The last dock name will be varname_{N-1} but widget["name"] is varname_N
                # To prevent this, adjust the index.

                dock_name = re.sub(r"_\d+$", f"_{self._n_dock_open - 1}", widget['name'])
                if self.gui.findChild(QDockWidget, dock_name) is None:
                    raise RuntimeError(f"Dock {widget['name']} was not created.")
            else:
                print(f"Variable '{widget['varname']}' not found. Skipping dock.")

        # 3) Restore geometry first, then layout
        geom = QByteArray.fromBase64(payload["geometry_b64"].encode("ascii"))
        state = QByteArray.fromBase64(payload["state_b64"].encode("ascii"))

        try:
            self.gui.restoreGeometry(geom)
            ok = self.gui.restoreState(state, payload.get("version", 0))
            print("restoreState ok:", ok)
        except Exception as e:
            print("Error restoring layout:", e)

    def _load_layout(self):
        file_name, _ = QFileDialog.getOpenFileName(self, "Load Layout", "", "Layout Files (*.json)")
        if file_name:
            self._restore_layout(file_name)


class MainWindow(QMainWindow):

    _file_extensions = {
            "Pynapple": [".npz"],
            "NWB": [".nwb"],
            "Video": [".avi", ".mp4", ".mkv"],
            # uncomment above when PlotAudio is available.
            # "Audio": [".mp3", ".wav", ".flac"]
        }

    def __init__(self):
        # HACK to ensure that closeEvent is called only twice (seems like a
        # Qt bug).
        if not QApplication.instance():  # pragma: no cover
            raise RuntimeError("A Qt application must be created.")
        super().__init__()

        self.name = "Pynaviz"
        self.setWindowTitle(self.name)
        self.setObjectName(self.name)
        self.resize(QSize(1200, 800))
        # font = QFont("Arial", 10)  # Font family Arial, size 14 pt
        # self.setFont(font)
        # Enable nested docking (so docks can be stacked)
        self.setDockNestingEnabled(True)
        self._open_file_paths = set()


    def open_file(self):
        extensions = self._file_extensions
        # create the formatted string for QFileDialog ext
        ext_string = "All ("
        for ext in (v for exts in extensions.values() for v in exts):
            ext_string += f"*{ext} "
        ext_string = ext_string[:-1] + ");;"

        for ext_name, ext_list in extensions.items():
            ext_string += ext_name + " ("
            for ext in ext_list:
                ext_string += f"*{ext} "
            ext_string = ext_string[:-1] + ");;"
        ext_string = ext_string[:-2]

        filenames, _ = QFileDialog.getOpenFileNames(
            self,
            "Open Files",
            "",
            ext_string
        )
        self._load_multiple_files(filenames)

    def _load_multiple_files(self, filenames: list[str]):
        # find main dock
        dock = self.findChildren(MainDock)
        if len(dock) < 1:
            raise RuntimeError("MainWindow should have at least one dock.")
        dock_widget = dock[0]

        # create the variable dict
        def get_type(name: pathlib.Path) -> None | Literal["Pynapple", "NWB", "Video"]:
            file_type = None
            for tp, exts in self._file_extensions.items():
                if name.suffix in exts:
                    file_type = tp
                    break
            return file_type
        variables = dock_widget.variables
        new_vars = {}
        for name in filenames:
            name = pathlib.Path(name)
            file_type = get_type(name)
            if file_type is None:
                print(f"File type {pathlib.Path(name).suffix} not supported. Skipping.")
                continue
            elif not name.exists():
                print(f"File {name} does not exist. Skipping.")
                continue
            elif file_type in ["Pynapple"]:
                new_vars.update({name.stem + name.suffix: nap.load_file(name)})
            elif file_type in ["NWB"]:
                data: nap.NWBFile = nap.load_file(name)
                nap_obj_dict = {}
                for key in data.keys():
                    nap_obj_dict[key] = NWBReference(nwb_file=data, key=key)
                new_vars.update({name.stem + name.suffix: nap_obj_dict})
            elif file_type == "Video":
                new_vars.update({name.stem + name.suffix: VideoWidget(name)})
            else:
                raise TypeError(f"Developer forgot to add file type `{file_type}` to the loader.")
            self._open_file_paths.add(name.as_posix())
        variables.update(new_vars)
        dock_widget._add_items_to_tree_widget(new_vars)


def get_pynapple_variables(
    variables: dict | list | tuple | None = None
) -> dict:
    if isinstance(variables, (list, tuple)):
        # Try to get variable names from the calling frame
        import inspect
        frame = inspect.currentframe().f_back
        names = [name for name, val in frame.f_locals.items() if val is variables]
        var_name = names[0] if names else "var"
        variables = {f"{var_name}_{i}": v for i, v in enumerate(variables)}
    elif isinstance(variables, dict):
        variables = variables.copy()
    else:
        return {}

    result: dict = {}
    for k, v in variables.items():
        if hasattr(v, "__module__"):
            if "pynapple" in v.__module__ and k[0] != "_":
                result[k] = v

            if "pynaviz" in v.__module__ and k[0] != "_" and isinstance(v, VideoHandler):
                result[k] = v

        if isinstance(v, (str, pathlib.Path)) and os.path.isfile(v):
            ext = os.path.splitext(v)[1].lower()
            if ext in [".mp4", ".avi", ".mov", ".mkv"]:
                result[k] = v


    return result

def scope(variables: Union[dict, list, tuple], layout_path: str = None):

    # Filtering for pynapple variables
    variables = get_pynapple_variables(variables)

    global app
    app = QApplication.instance()
    if app is None:
        app = QApplication(sys.argv)

    gui = MainWindow()

    MainDock(variables, gui, layout_path=layout_path)

    gui.show()

    app.exit(app.exec())

    gui.close()

    return<|MERGE_RESOLUTION|>--- conflicted
+++ resolved
@@ -31,15 +31,12 @@
     QWidget,
 )
 
-<<<<<<< HEAD
+
 from pynaviz import VideoHandler
 from pynaviz.controller_group import ControllerGroup
-from pynaviz.qt.widget_plot import (
-=======
 from ..audiovideo.video_plot import PlotBaseVideoTensor
 from ..controller_group import ControllerGroup
 from .widget_plot import (
->>>>>>> 92ded161
     IntervalSetWidget,
     TsdFrameWidget,
     TsdTensorWidget,
@@ -220,32 +217,23 @@
         layout.addWidget(menu_bar)
 
 
-        # --- list widget ---
-<<<<<<< HEAD
-        layout.addWidget(QLabel("Variables"))
+        # --- List of variables ---
         self._interval_set_keys = []
+        self._interval_set_key_paths = []
         self._tsdframe_keys = []
-        self.listWidget = QListWidget()
+        self.treeWidget = QTreeWidget()
+        self.treeWidget.setHeaderLabel("Variables")
+        self.treeWidget.itemDoubleClicked.connect(self.on_item_double_clicked)
+        self._add_items_to_tree_widget(variables)
+
         for k in variables.keys():
             if k != "data":
-                self.listWidget.addItem(k)
                 if isinstance(variables[k], nap.IntervalSet):
                     self._interval_set_keys.append(k) # Storing interval set keys for add_interval_set action
                 if isinstance(variables[k], nap.TsdFrame):
                     self._tsdframe_keys.append(k) # Storing tsdframe keys for point and skeleton overlay
 
-        self.listWidget.itemDoubleClicked.connect(self.add_dock_widget)
-
-        layout.addWidget(self.listWidget)
-=======
-        self._interval_set_key_paths = []
-        self.treeWidget = QTreeWidget()
-        self.treeWidget.setHeaderLabel("Variables")
-        self.treeWidget.itemDoubleClicked.connect(self.on_item_double_clicked)
-        self._add_items_to_tree_widget(variables)
-
         layout.addWidget(self.treeWidget)
->>>>>>> 92ded161
 
         # --- Timer ---
         time_layout = QHBoxLayout()
@@ -271,14 +259,6 @@
 
         time_layout.addStretch()
         layout.addLayout(time_layout)
-
-
-        # self.time_label = QLabel("0.0 s")
-        # self.time_label.setAlignment(Qt.AlignmentFlag.AlignCenter)
-        # font = self.time_label.font()
-        # font.setPointSize(12)
-        # self.time_label.setFont(font)
-        # layout.addWidget(self.time_label)
 
         # --- play/pause button at bottom ---
         button_layout = QHBoxLayout()
@@ -525,7 +505,6 @@
             return TsWidget(var, index=index, set_parent=True)
         elif isinstance(var, nap.IntervalSet):
             return IntervalSetWidget(var, index=index, set_parent=True)
-<<<<<<< HEAD
         elif isinstance(var, VideoHandler):
             tsdframes = {k: self.variables[k] for k in self._tsdframe_keys if self.variables[k].shape[1] % 2 == 0}
             return VideoWidget(var, index=index, set_parent=True, tsdframes=tsdframes)
@@ -537,13 +516,11 @@
             except Exception as e:
                 print(f"Error loading video from '{var}': {e}")
                 return None
-=======
         elif isinstance(var, NWBReference):
             var = var.nwb_file[var.key]
             return self._create_widget_for_variable(var)
         elif isinstance(var, VideoWidget):
             return var  # already a widget
->>>>>>> 92ded161
         else:
             print(f"Variable of type '{type(var)}' is not supported for plotting.")
             return None
