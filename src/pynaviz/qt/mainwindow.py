--- conflicted
+++ resolved
@@ -11,19 +11,9 @@
 
 import pynapple as nap
 from PyQt6.QtCore import QByteArray, QEvent, QPoint, QSize, Qt, QTimer
-<<<<<<< HEAD
-from PyQt6.QtGui import (
-    QAction,
-    QCursor,
-    QFontMetrics,
-    QIcon,
-    QKeySequence,
-    QPixmap,
-    QShortcut,
-)
-=======
+
 from PyQt6.QtGui import QAction, QCursor, QFontMetrics, QIcon, QKeySequence, QPixmap, QShortcut
->>>>>>> 6ee9888a
+
 from PyQt6.QtWidgets import (
     QApplication,
     QComboBox,
@@ -538,11 +528,7 @@
                     nap_obj_dict[key] = NWBReference(nwb_file=data, key=key)
                 new_vars.update({name.name: nap_obj_dict})
             elif file_type == "Video":
-<<<<<<< HEAD
-                new_vars.update({name.stem + name.suffix: name})
-=======
-                new_vars.update({name.name: VideoWidget(name)})
->>>>>>> 6ee9888a
+                new_vars.update({name.name: name})
             else:
                 raise TypeError(f"Developer forgot to add file type `{file_type}` to the loader.")
             self._open_file_paths.add(name.as_posix())
