"""
The controller class.
"""

from abc import ABC, abstractmethod
from typing import Callable, Optional, Union

import numpy as np
import pygfx
import pynapple as nap
from pygfx import Camera, PanZoomController, Renderer, Viewport

from .events import SyncEvent
from .utils import _get_event_handle
from .video_handling import VideoHandler
from .video_worker import RenderTriggerSource


class CustomController(ABC, PanZoomController):
    """"""

    def __init__(
        self,
        camera: Optional[Camera] = None,
        *,
        enabled=True,
        damping: int = 0,
        auto_update: bool = True,
        renderer: Optional[Union[Viewport, Renderer]] = None,
        controller_id: Optional[int] = None,
        dict_sync_funcs: Optional[dict[Callable]] = None,
    ):
        super().__init__(
            camera=camera,
            enabled=enabled,
            damping=damping,
            auto_update=auto_update,
            register_events=renderer,
        )

        if controller_id is not None and not isinstance(controller_id, int):
            raise TypeError(
                f"If provided, `controller_id` must be of integer type. Type {type(controller_id)} provided instead!"
            )
        self._controller_id = controller_id
        self.camera = camera  # Weirdly pygfx controller doesn't have it as direct attributes
        self.renderer = renderer  # Nor renderer
        self.renderer_handle_event = None
        self.renderer_request_draw = lambda: True

        if renderer:
            self.renderer_handle_event = _get_event_handle(renderer)  # renderer.handle_event
            self.renderer_request_draw = lambda: self._request_draw(
                renderer
            )  # renderer.request_draw

        if dict_sync_funcs is None:
            self._dict_sync_funcs = dict()
        elif isinstance(dict_sync_funcs, dict):
            for key, sync_func in dict_sync_funcs.items():
                if not isinstance(sync_func, Callable):
                    raise TypeError(
                        f"`dict_sync_funcs` items must be of `Callable` type. "
                        f"Type {type(sync_func)} for key {key} provided instead!"
                    )
            self._dict_sync_funcs = dict_sync_funcs
        else:
            raise TypeError("When provided, `dict_sync_funcs` must be a dictionary of callables.")

    @property
    def controller_id(self):
        return self._controller_id

    @controller_id.setter
    def controller_id(self, value):
        if self._controller_id is not None:
            raise ValueError("Controller id can be set only once!")
        self._controller_id = value

    def _request_draw(self, viewport):
        if self.auto_update:
            viewport = Viewport.from_viewport_or_renderer(viewport)
            viewport.renderer.request_draw()

    def _send_sync_event(self, update_type: str, *args, **kwargs):
        """
        The function called when moving the objects.
        Passing a pygfx.Event object to the renderer handle_event function.
        It then goes to ControllerGroup to act on the other controllers.
        """
        if self.renderer_handle_event:
            self.renderer_handle_event(
                SyncEvent(
                    type="sync",
                    controller_id=self._controller_id,
                    update_type=update_type,
                    sync_extra_args=dict(args=args, kwargs=kwargs),
                )
            )

    def set_xlim(self, xmin: float, xmax: float):
        """Set the visible X range for an OrthographicCamera.
        #TODO THIS SHOULD DEPEND ON THE CURRENT SYNC STATUS
        """
        width = xmax - xmin
        x_center = (xmax + xmin) / 2
        self.camera.width = width
        self.camera.local.x = x_center

    def set_ylim(self, ymin: float, ymax: float):
        """Set the visible Y range for an OrthographicCamera."""
        height = ymax - ymin
        y_center = (ymax + ymin) / 2
        self.camera.height = height
        self.camera.local.y = y_center

    def set_view(self, xmin: float, xmax: float, ymin: float, ymax: float):
        """Set the visible X and Y ranges for an OrthographicCamera."""
        # self.camera.show_rect(xmin, xmax, ymin, ymax)
        self.set_xlim(xmin, xmax)
        self.set_ylim(ymin, ymax)

    def get_xlim(self):
        """Return the current x boundaries"""
        half_width = self.camera.width / 2
        return self.camera.local.x - half_width, self.camera.local.x + half_width

    @abstractmethod
    def sync(self, event):
        pass


class SpanController(CustomController):
    """
    The class for horizontal time-panning
    """

    def __init__(
        self,
        camera: Optional[Camera] = None,
        *,
        enabled: object = True,
        damping: int = 0,
        auto_update: bool = True,
        renderer: Optional[Union[Viewport, Renderer]] = None,
        controller_id: Optional[int] = None,
        dict_sync_funcs: Optional[dict[Callable]] = None,
        plot_callbacks: Optional[dict[Callable]] = None,
    ) -> None:
        super().__init__(
            camera=camera,
            enabled=enabled,
            damping=damping,
            auto_update=auto_update,
            renderer=renderer,
            controller_id=controller_id,
            dict_sync_funcs=dict_sync_funcs,
        )
        self._plot_callbacks = plot_callbacks if plot_callbacks is not None else []

    def _add_callback(self, func):
        if isinstance(func, Callable):
            self._plot_callbacks.append(func)

    def _update_plots(self):
        for update_func in self._plot_callbacks:
            update_func(**self.camera.get_state())

    def _update_pan(self, delta, *, vecx, vecy):
        super()._update_pan(delta, vecx=vecx, vecy=vecy)
        self._update_plots()
        self._send_sync_event(
            update_type="pan",
            cam_state=self._get_camera_state(),
            delta=delta,
            vecx=vecx,
            vecy=vecy,
        )

    def _update_zoom(self, delta):
        super()._update_zoom(delta)
<<<<<<< HEAD
        threading.Timer(0.01, self._update_plots).start()
        self._send_sync_event(update_type="zoom", cam_state=self._get_camera_state(), delta=delta)
=======
        self._update_plots()
        self._send_sync_event(
            update_type="zoom", cam_state=self._get_camera_state(), delta=delta
        )
>>>>>>> f24baf39

    def _update_zoom_to_point(self, delta, *, screen_pos, rect):
        super()._update_zoom_to_point(delta, screen_pos=screen_pos, rect=rect)
        self._update_plots()
        self._send_sync_event(
            update_type="zoom_to_point",
            cam_state=self._get_camera_state(),
            delta=delta,
            screen_pos=screen_pos,
            rect=rect,
        )

    def sync(self, event):
        """Set a new camera state using the sync rule provided."""
        # Need to convert to camera movement
        if "current_time" in event.kwargs:
            camera_state = self._get_camera_state()
            camera_pos = camera_state["position"].copy()
            camera_pos[0] = event.kwargs["current_time"]
            camera_state["position"] = camera_pos
            event.kwargs["cam_state"] = camera_state

        if event.update_type in self._dict_sync_funcs:
            func = self._dict_sync_funcs[event.update_type]
            state_update = func(event, self._get_camera_state())
        else:
            raise NotImplementedError(f"Update {event.update_type} not implemented!")
        # Update camera
        self._set_camera_state(state_update)
        self._update_cameras()
        self.renderer_request_draw()


class GetController(CustomController):
    """
    The class for grabbing a single time point
    """

    def __init__(
        self,
        camera: Optional[Camera] = None,
        *,
        enabled=True,
        auto_update: bool = True,
        renderer: Optional[Union[Viewport, Renderer]] = None,
        controller_id: Optional[int] = None,
        data: Optional[Union[nap.TsdFrame, nap.TsdTensor, VideoHandler]] = None,
        buffer: pygfx.Buffer = None,
        callback: Optional[Callable] = None,
    ):
        super().__init__(
            camera=camera,
            enabled=enabled,
            auto_update=auto_update,
            renderer=renderer,
            controller_id=controller_id,
        )
        self.data = data
        if self.data:
            self.frame_index = 0
        self.buffer = buffer
        self.callback = callback

    @property
    def frame_index(self):
        return self._frame_index

    @frame_index.setter
    def frame_index(self, value):
        if self.data:
            n_frames = self.data.shape[0]
            self._frame_index = max(min(value, n_frames), 0)
        else:
            self._frame_index = 0

    def _get_current_time(self):
        time_array = getattr(self.data.index, "values", self.data.index)
        return time_array[self.frame_index]

    def _update_buffer(self, event_type: Optional[RenderTriggerSource] = None):
        self.callback(self.frame_index, event_type)

    def _update_zoom_to_point(self, delta, *, screen_pos, rect):
        """Should convert the jump of time to camera position
        before emitting the sync event.
        Does not propagate to the original PanZoomController
        """
        if delta > 0:
            self.frame_index += 1
        else:
            self.frame_index -= 1

        self.frame_index = min(max(self.frame_index, 0), self.data.shape[0] - 1)

        self._update_buffer(event_type=RenderTriggerSource.ZOOM_TO_POINT)

        # hack for finding out if data is pynapple
        # TODO fix later
        if hasattr(self.data.index, "values"):
            # Sending the sync event (no concurrent logic)
            current_t = self._get_current_time()
            self._send_sync_event(update_type="pan", current_time=current_t)

    def set_frame(self, target_time: float):
        """
        Set the frame to target time.

        Parameters
        ----------
        target_time:
            A time point.
        """
        time_array = getattr(self.data.index, "values", self.data.index)
        idx_before = np.searchsorted(time_array, target_time, side="right") - 1
        idx_before = np.clip(idx_before, 0, len(time_array) - 1)
        idx_after = min(idx_before + 1, len(self.data.time) - 1)
        frame_index = (
            idx_before
            if (time_array[idx_after] - target_time) > (target_time - time_array[idx_before])
            else idx_after
        )
        current_t = time_array[frame_index]

        # update frame index
        self.frame_index = frame_index

        # update buffer and sync
        self._update_buffer(event_type=RenderTriggerSource.SET_FRAME)
        self._send_sync_event(update_type="pan", current_time=current_t)

    def sync(self, event):
        """Get a new data point and update the texture"""
        if "cam_state" in event.kwargs:
            new_t = event.kwargs["cam_state"]["position"][0]
        else:
            current_time = event.kwargs["current_time"]
            index = np.searchsorted(self.data.index, current_time, side="right") - 1
            new_t = self.data.t[index]

        self.frame_index = self.data.get_slice(new_t).start
        self._update_buffer(
            RenderTriggerSource.SYNC_EVENT_RECEIVED
        )  # self.buffer.data[:] = self.data.values[self.frame_index].astype("float32")<|MERGE_RESOLUTION|>--- conflicted
+++ resolved
@@ -179,15 +179,10 @@
 
     def _update_zoom(self, delta):
         super()._update_zoom(delta)
-<<<<<<< HEAD
-        threading.Timer(0.01, self._update_plots).start()
-        self._send_sync_event(update_type="zoom", cam_state=self._get_camera_state(), delta=delta)
-=======
         self._update_plots()
         self._send_sync_event(
             update_type="zoom", cam_state=self._get_camera_state(), delta=delta
         )
->>>>>>> f24baf39
 
     def _update_zoom_to_point(self, delta, *, screen_pos, rect):
         super()._update_zoom_to_point(delta, screen_pos=screen_pos, rect=rect)
