--- conflicted
+++ resolved
@@ -1,37 +1,3 @@
-<<<<<<< HEAD
-from .base_plot import (
-    PlotTs,
-    PlotTsd,
-    PlotTsdFrame,
-    PlotTsdTensor,
-    PlotTsGroup,
-    PlotIntervalSet,
-)
-from .gui import scope
-from .widget_plot import (
-    TsdFrameWidget,
-    TsdTensorWidget,
-    TsdWidget,
-    TsGroupWidget,
-    TsWidget,
-    IntervalSetWidget,
-)
-
-__version__ = "0.0.1"
-__all__ = [
-    "PlotTsd",
-    "PlotTsdFrame",
-    "PlotTsdTensor",
-    "PlotTsGroup",
-    "PlotTs",
-    "TsdFrameWidget",
-    "TsdTensorWidget",
-    "TsdWidget",
-    "TsGroupWidget",
-    "TsWidget",
-    "scope",
-]
-=======
 from .base_plot import PlotTs, PlotTsd, PlotTsdFrame, PlotTsdTensor, PlotTsGroup
 
 __all__ = ["PlotTsd", "PlotTsdFrame", "PlotTsdTensor", "PlotTsGroup", "PlotTs"]
@@ -45,10 +11,16 @@
         TsGroupWidget,
         TsWidget,
     )
-    __all__ += ["TsdFrameWidget", "TsdTensorWidget", "TsdWidget", "TsGroupWidget", "TsWidget", "scope"]
+
+    __all__ += [
+        "TsdFrameWidget",
+        "TsdTensorWidget",
+        "TsdWidget",
+        "TsGroupWidget",
+        "TsWidget",
+        "scope",
+    ]
 except ImportError:
-    pass # Check if cleaner way of doing this
->>>>>>> e536f744
+    pass  # Check if cleaner way of doing this
 
-__version__ = "0.0.1"
-
+__version__ = "0.0.1"