--- conflicted
+++ resolved
@@ -62,14 +62,13 @@
         self.y_ticks = None
 
     @property
-<<<<<<< HEAD
     def is_sorted(self) -> bool:
         return self._actions["sort_by"] is not None
 
     @property
     def is_grouped(self) -> bool:
         return self._actions["group_by"] is not None
-=======
+
     def visible(self) -> np.ndarray:
         """
         Visibility status of each visual element.
@@ -85,7 +84,6 @@
     def visible(self, values: np.ndarray) -> None:
         "There is no callback when setting visibility."
         self.data["visible"] = values
->>>>>>> 30d9fd65
 
     @property
     def offset(self) -> np.ndarray:
