--- conflicted
+++ resolved
@@ -22,14 +22,10 @@
 
 from .controller import GetController, SpanController
 from .synchronization_rules import _match_pan_on_x_axis, _match_zoom_on_x_axis
-<<<<<<< HEAD
-from .utils import get_plot_attribute
-=======
-
 from .threads.metadata_to_color_maps import MetadataMappingThread
 from .utils import get_plot_attribute, trim_kwargs
-import fastplotlib as fpl
->>>>>>> 2852c2f5
+# import fastplotlib as fpl
+
 
 
 COLORS = [
