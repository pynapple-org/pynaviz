--- conflicted
+++ resolved
@@ -375,14 +375,8 @@
 
         # If metadata found
         if len(values):
-<<<<<<< HEAD
             values = pd.Series(values)
-=======
-            # values = pd.Series(values)
-            # idx_sorted = values.sort_values(ascending=(order == "ascending"))
-            # idx_map = {idx: i for i, idx in enumerate(idx_sorted.index)}
-
->>>>>>> feb008c2
+
             # TODO try LineStack from fastplotlib
 
             for i, c in enumerate(geometries):
