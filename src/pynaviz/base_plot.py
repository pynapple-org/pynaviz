"""
Simple plotting class for each pynapple object.
Create a unique canvas/renderer for each class
"""

import abc
import atexit
import pathlib
import queue
import signal
import sys
import threading
import warnings
import weakref
from abc import ABC, abstractmethod
from multiprocessing import Event, Process, Queue, set_start_method, shared_memory
from multiprocessing import Lock as MultiProcessLock
from typing import Any, Optional, Union

import av
import matplotlib.pyplot as plt
import numpy as np
import pygfx as gfx
import pynapple as nap

# from line_profiler import profile
from matplotlib.colors import Colormap
from matplotlib.pyplot import colormaps
from numpy.typing import NDArray
from wgpu.gui.auto import (
    WgpuCanvas,
    run,
)  # Should use auto here or be able to select qt if parent passed
from wgpu.gui.glfw import GlfwWgpuCanvas

from .controller import GetController, SpanController, SpanYLockController
from .interval_set import IntervalSetInterface
from .plot_manager import _PlotManager
from .synchronization_rules import _match_pan_on_x_axis, _match_zoom_on_x_axis
from .threads.data_streaming import TsdFrameStreaming
from .threads.metadata_to_color_maps import MetadataMappingThread
from .utils import GRADED_COLOR_LIST, get_plot_attribute, get_plot_min_max, trim_kwargs
from .video_handling import VideoHandler
from .video_worker import RenderTriggerSource, video_worker_process

# WeakSet to avoid keeping dead references
_active_plot_videos = weakref.WeakSet()


def _cleanup_all_plot_videos():
    for video in list(_active_plot_videos):
        try:
            video.close()
        except Exception as e:
            print(f"[WARN] Error during close: {e}")
    _active_plot_videos.clear()


# Register cleanup at process exit
atexit.register(_cleanup_all_plot_videos)
signal.signal(signal.SIGINT, lambda *_: (_cleanup_all_plot_videos(), sys.exit(0)))
signal.signal(signal.SIGTERM, lambda *_: (_cleanup_all_plot_videos(), sys.exit(0)))

if sys.platform != "win32":
    try:
        set_start_method("fork", force=True)
    except RuntimeError:
        pass


dict_sync_funcs = {
    "pan": _match_pan_on_x_axis,
    "zoom": _match_zoom_on_x_axis,
    "zoom_to_point": _match_zoom_on_x_axis,
}


class _BasePlot(IntervalSetInterface):
    """
    Base class for time-aligned visualizations using pygfx.

    This class sets up the rendering infrastructure, including a canvas, scene,
    camera, rulers, and rendering thread. It is intended to be subclassed by specific
    plot implementations that display time series or intervals data.

    Parameters
    ----------
    data : Ts, Tsd, TsdFrame, IntervalSet or TsGroup object
        The dataset to be visualized. Must be pynapple object.
    parent : Optional[Any], default=None
        Optional parent widget for integration in GUI applications.
    maintain_aspect : bool, default=False
        If True, maintains the aspect ratio in the orthographic camera.

    Attributes
    ----------
    _data : Ts, Tsd, TsdFrame, IntervalSet or TsGroup object
        Pynapple object
    canvas : WgpuCanvas
        The rendering canvas using the WGPU backend.
    color_mapping_thread : MetadataMappingThread
        A separate thread for mapping metadata to visual colors.
    renderer : gfx.WgpuRenderer
        The WGPU renderer responsible for drawing the scene.
    scene : gfx.Scene
        The scene graph containing all graphical objects.
    ruler_x : gfx.Ruler
        Horizontal axis ruler with ticks shown on the right.
    ruler_y : gfx.Ruler
        Vertical axis ruler with ticks on the left and minimum spacing.
    ruler_ref_time : gfx.Line
        A vertical line indicating a reference time point (e.g., center).
    camera : gfx.OrthographicCamera
        Orthographic camera with optional aspect ratio locking.
    _cmap : str
        Default colormap name used for visual mapping (e.g., "viridis").
    """

    def __init__(self, data, parent=None, maintain_aspect=False):
        super().__init__()

        # Store the input data for later use
        self._data = data

        # Create a GPU-accelerated canvas for rendering, optionally with a parent widget
        if parent:  # Assuming it's a Qt background
            self.canvas = WgpuCanvas(parent=parent)
        else:  # Default to glfw for single canvas
            self.canvas = WgpuCanvas()

        # Create a WGPU-based renderer attached to the canvas
        self.renderer = gfx.WgpuRenderer(
            self.canvas
        )  ## 97% time of super.__init__(...) when running `large_nwb_main.py`

        # Create a new scene to hold and manage objects
        self.scene = gfx.Scene()

        # Add a horizontal ruler (x-axis) with ticks on the right
        self.ruler_x = gfx.Ruler(tick_side="right")

        # Add a vertical ruler (y-axis) with ticks on the left and minimum spacing
        self.ruler_y = gfx.Ruler(tick_side="left")

        # A vertical reference line, for the center time point
        self.ruler_ref_time = gfx.Line(
            gfx.Geometry(positions=[[0, 0, 0], [0, 0, 0]]),  # Placeholder geometry
            gfx.LineMaterial(thickness=0.5, color="#B4F8C8"),  # Thin light green line
        )

        # Use an orthographic camera to preserve scale without perspective distortion
        self.camera = gfx.OrthographicCamera(maintain_aspect=maintain_aspect)

        # Initialize a separate thread to handle metadata-to-color mapping
        self.color_mapping_thread = MetadataMappingThread(data)

        # Set default colormap for rendering
        self._cmap = "viridis"

        # Set the plot manager that store past actions only for data with metadata class
        if isinstance(data, (nap.TsGroup, nap.IntervalSet)):
            index = data.index
        elif isinstance(data, nap.TsdFrame):
            index = data.columns
        else:
            index = []
        self._manager = _PlotManager(index=index)

    @property
    def data(self):
        return self._data

    @data.setter
    def data(self, data):
        self.color_mapping_thread.update_maps(data)
        self._data = data

    @property
    def cmap(self):
        return self._cmap

    @cmap.setter
    def cmap(self, value):
        if isinstance(value, Colormap) and hasattr(value, "name"):
            self._cmap = value.name
        elif not isinstance(value, str):
            warnings.warn(
                message=f"Invalid colormap {value}. 'cmap' must be a matplotlib 'Colormap'.",
                category=UserWarning,
                stacklevel=2,
            )
            return
        if value not in plt.colormaps():
            warnings.warn(
                message=f"Invalid colormap {value}. 'cmap' must be matplotlib 'Colormap'.",
                category=UserWarning,
                stacklevel=2,
            )
            return
        self._cmap = value

    def animate(self):
        """
        Updates the positions of rulers and reference lines based on the current
        world coordinate bounds and triggers a re-render of the scene.

        This method performs the following:
        - Computes the visible world coordinate bounds.
        - Updates the horizontal (x) and vertical (y) rulers accordingly.
        - Repositions the center time reference line in the scene.
        - Re-renders the scene using the current camera and canvas settings.

        Notes
        -----
        This method should be called whenever the visible region of the plot
        changes (e.g., after zooming, panning, or resizing the canvas).
        """
        world_xmin, world_xmax, world_ymin, world_ymax = get_plot_min_max(self)

        # X axis
        self.ruler_x.start_pos = world_xmin, 0, -10
        self.ruler_x.end_pos = world_xmax, 0, -10
        self.ruler_x.start_value = self.ruler_x.start_pos[0]
        self.ruler_x.update(self.camera, self.canvas.get_logical_size())

        # Y axis
        self.ruler_y.start_pos = 0, world_ymin, -10
        self.ruler_y.end_pos = 0, world_ymax, -10
        self.ruler_y.start_value = self.ruler_y.start_pos[1]
        self.ruler_y.update(self.camera, self.canvas.get_logical_size())

        # Center time Ref axis
        self.ruler_ref_time.geometry.positions.data[:, 0] = (
            world_xmin + (world_xmax - world_xmin) / 2
        )
        self.ruler_ref_time.geometry.positions.data[:, 1] = np.array(
            [world_ymin - 10, world_ymax + 10]
        )
        self.ruler_ref_time.geometry.positions.update_full()

        self.renderer.render(self.scene, self.camera)

    def show(self):
        """To show the canvas in case of GLFW context used"""
        if isinstance(self.canvas, GlfwWgpuCanvas):
            run()

    def color_by(
        self,
        metadata_name: str,
        cmap_name: str = "viridis",
        vmin: float = 0.0,
        vmax: float = 100.0,
    ) -> None:
        """
        Applies color mapping to plot elements based on a metadata field.

        This method retrieves values from the given metadata field and maps them
        to colors using the specified colormap and value range. The mapped colors
        are applied to each plot element's material. If color mappings are still
        being computed in a background thread, the function retries after a short delay.

        Parameters
        ----------
        metadata_name : str
            Name of the metadata field used for color mapping.
        cmap_name : str, default="viridis"
            Name of the colormap to apply (e.g., "jet", "plasma", "viridis").
        vmin : float, default=0.0
            Minimum value for the colormap normalization.
        vmax : float, default=100.0
            Maximum value for the colormap normalization.

        Notes
        -----
        - If the `color_mapping_thread` is still running, the method defers execution
          by 25 milliseconds and retries automatically.
        - If no appropriate color map is found for the metadata, a warning is issued.
        - Requires `self.data` to support `get_info()` for metadata retrieval.
        - Triggers a canvas redraw by calling `self.animate()` after updating colors.

        Warnings
        --------
        UserWarning
            Raised when the specified metadata field has no associated color mapping.
        """
        # If the color mapping thread is still processing, retry in 25 milliseconds
        if self.color_mapping_thread.is_running():
            slot = lambda: self.color_by(
                metadata_name, cmap_name=cmap_name, vmin=vmin, vmax=vmax
            )
            threading.Timer(0.025, slot).start()
            return

        # Set the current colormap
        self.cmap = cmap_name

        # Get the metadata-to-color mapping function for the given metadata field
        map_to_colors = self.color_mapping_thread.color_maps.get(metadata_name, None)

        # Warn the user if the color map is missing
        if map_to_colors is None:
            warnings.warn(
                message=f"Cannot find appropriate color mapping for {metadata_name} metadata.",
                category=UserWarning,
                stacklevel=2,
            )

        # Prepare keyword arguments for the color mapping function
        map_kwargs = trim_kwargs(
            map_to_colors, dict(cmap=colormaps[self.cmap], vmin=vmin, vmax=vmax)
        )

        # Get the material objects that will have their colors updated
        materials = get_plot_attribute(self, "material")

        # Get the metadata values for each plotted element
        values = (
            self.data.get_info(metadata_name) if hasattr(self.data, "get_info") else {}
        )

        # If metadata is found and mapping works, update the material colors
        if len(values):
            map_color = map_to_colors(values, **map_kwargs)
            if map_color:
                for c in materials:
                    materials[c].color = map_color[values[c]]

                # Request a redraw of the canvas to reflect the new colors
                self.canvas.request_draw(self.animate)

    def sort_by(self, metadata_name: str, mode: Optional[str] = "ascending"):
        pass

    def group_by(self, metadata_name: str):
        pass

    def close(self):
        self.color_mapping_thread.shutdown()


class PlotTsd(_BasePlot):
    """
    A time series plot for `nap.Tsd` objects using GPU-accelerated rendering.

    This class renders a continuous 1D time series as a line plot and manages
    user interaction through a `SpanController`. It supports optional synchronization
    across multiple plots and rendering via WebGPU.

    Parameters
    ----------
    data : nap.Tsd
        The time series data to be visualized (timestamps + values).
    index : Optional[int], default=None
        Controller index used for synchronized interaction (e.g., panning across multiple plots).
    parent : Optional[Any], default=None
        Optional parent widget (e.g., in a Qt context).

    Attributes
    ----------
    controller : SpanController
        Manages viewport updates, syncing, and linked plot interactions.
    line : gfx.Line
        The main line plot showing the time series.
    """

    def __init__(
        self, data: nap.Tsd, index: Optional[int] = None, parent: Optional[Any] = None
    ) -> None:
        super().__init__(data=data, parent=parent)

        # Create a controller for span-based interaction, syncing, and user inputs
        self.controller = SpanController(
            camera=self.camera,
            renderer=self.renderer,
            controller_id=index,
            dict_sync_funcs=dict_sync_funcs,
            plot_callbacks=[],
        )

        # Prepare geometry: stack time, data, and zeros (Z=0) into (N, 3) float32 positions
        positions = np.stack((data.t, data.d, np.zeros_like(data))).T
        positions = positions.astype("float32")

        # Create a line geometry and material to render the time series
        self.line = gfx.Line(
            gfx.Geometry(positions=positions),
            gfx.LineMaterial(thickness=4.0, color="#aaf"),  # light blue line
        )

        # Add rulers and line to the scene
        self.scene.add(self.ruler_x, self.ruler_y, self.ruler_ref_time, self.line)

        # By default showing only the first second.
        # Weirdly rulers don't show if show_rect is not called
        # in the init
        self.camera.show_rect(0, 1, data.min(), data.max())

        # Request an initial draw of the scene
        self.canvas.request_draw(self.animate)
        # self.controller.show_interval(start=0, end=1)

    def sort_by(self, metadata_name: str, order: Optional[str] = "ascending"):
        pass

    def group_by(self, metadata_name: str, spacing: Optional = None):
        pass


class PlotTsdFrame(_BasePlot):
    """
    A GPU-accelerated visualization of a multi-columns time series (nap.TsdFrame).

    This class allows dynamic rendering of each column in a `nap.TsdFrame`, with interactive
    controls for span navigation. It supports switching between
    standard time series display and scatter-style x-vs-y plotting between columns.

    Parameters
    ----------
    data : nap.TsdFrame
        The column-based time series data (columns as features).
    index : Optional[int], default=None
        Unique ID for synchronizing with external controllers.
    parent : Optional[Any], default=None
        Optional GUI parent (e.g. QWidget in Qt).

    Attributes
    ----------
    controller : Union[SpanController, GetController]
        Active interactive controller for zooming or selecting.
    graphic : dict[str, gfx.Line] or gfx.Line
        Dictionary of per-column lines or single line for x-vs-y plotting.
    time_point : Optional[gfx.Points]
        A marker showing the selected time point (used in x-vs-y plotting).
    """

    def __init__(
        self,
        data: nap.TsdFrame,
        index: Optional[int] = None,
        parent: Optional[Any] = None,
    ):
        super().__init__(data=data, parent=parent)
        self.data = data

        # To stream data
        size = (256 * 1024**2) // (data.shape[1] * 60)

        self._stream = TsdFrameStreaming(
            data, callback=self._flush, window_size=size / data.rate
        )  # seconds
        # print(size, size/data.rate, self._stream._max_n)

        # Create pygfx objects
        self._positions = np.full(
            ((self._stream._max_n + 1) * self.data.shape[1], 3), np.nan, dtype="float32"
        )
        self._positions[:, 2] = 0.0

        self._buffer_slices = {}
        for c, s in zip(
            self.data.columns,
            range(
                0,
                len(self._positions) - self._stream._max_n + 1,
                self._stream._max_n + 1,
            ),
        ):
            self._buffer_slices[c] = slice(s, s + self._stream._max_n)

        colors = np.ones((self._positions.shape[0], 4), dtype=np.float32)

        self.graphic = gfx.Line(
            gfx.Geometry(positions=self._positions, colors=colors),
            gfx.LineMaterial(
                thickness=1.0, color_mode="vertex"
            ),  # , color=GRADED_COLOR_LIST[1 % len(GRADED_COLOR_LIST)]),
        )

        # Add elements to the scene for rendering
        self.scene.add(self.ruler_x, self.ruler_y, self.ruler_ref_time, self.graphic)

        # Connect specific event handler for TsdFrame
        self.renderer.add_event_handler(self._rescale, "key_down")
        self.renderer.add_event_handler(self._reset, "key_down")

        # Controllers for different interaction styles
        self._controllers = {
            "span": SpanController(
                camera=self.camera,
                renderer=self.renderer,
                controller_id=index,
                dict_sync_funcs=dict_sync_funcs,
                plot_callbacks=[self._stream.stream],
            ),
            "get": GetController(
                camera=self.camera,
                renderer=self.renderer,
                data=None,
                buffer=None,
                enabled=False,
                callback=self._update_buffer,
            ),
        }

        # Use span controller by default
        self.controller = self._controllers["span"]

        # Used later in x-vs-y plotting
        self.time_point = None

        # By default, showing only the first second.
        self._flush(self._stream.get_slice(start=0, end=1))
        minmax = self._get_min_max()
        self.controller.set_view(0, 1, np.min(minmax[:, 0]), np.max(minmax[:, 1]))

        # Request an initial draw of the scene
        self.canvas.request_draw(self.animate)

    def _flush(self, slice_: slice = None):
        """
        Flush the data stream from slice_ argument
        """
        if slice_ is None:
            slice_ = self._stream.get_slice(*self.controller.get_xlim())

        time = self.data.t[slice_].astype("float32")

        left_offset = 0
        right_offset = 0
        if time.shape[0] < self._stream._max_n:
            if slice_.start == 0:
                left_offset = self._stream._max_n - time.shape[0]
            else:
                right_offset = time.shape[0] - self._stream._max_n

        # Read
        data = np.array(self.data.values[slice_, :])

        # Copy the data
        for i, c in enumerate(self.data.columns):
            sl = self._buffer_slices[c]
            sl = slice(sl.start + left_offset, sl.stop + right_offset)
            self._positions[sl, 0] = time
            self._positions[sl, 1] = data[:, i]
            self._positions[sl, 1] *= self._manager.data.loc[c]["scale"]
            self._positions[sl, 1] += self._manager.data.loc[c]["offset"]

        # Put back some nans on the edges
        if left_offset:
            for sl in self._buffer_slices.values():
                self._positions[sl.start : sl.start + left_offset, 0:2] = np.nan
        if right_offset:
            for sl in self._buffer_slices.values():
                self._positions[sl.stop + right_offset : sl.stop, 0:2] = np.nan

        self.graphic.geometry.positions.set_data(self._positions)

    def _get_min_max(self):
        return np.array(
            [
                [np.nanmin(self._positions[sl, 1]), np.nanmax(self._positions[sl, 1])]
                for sl in self._buffer_slices.values()
            ]
        )

    def _rescale(self, event):
        """
        "i" key increase the scale by 50%.
        "d" key decrease the scale by 50%
        """
        if event.type == "key_down":
            if event.key == "i" or event.key == "d":
                factor = {"i": 0.5, "d": -0.5}[event.key]

                # Update the scale of the PlotManager
                self._manager.rescale(factor=factor)

                # Update the current buffers to avoid re-reading from disk
                for c, sl in self._buffer_slices.items():
                    self._positions[sl, 1] += factor * (
                        self._positions[sl, 1] - self._manager.data.loc[c]["offset"]
                    )

                # Update the gpu data
                self.graphic.geometry.positions.set_data(self._positions)
                self.canvas.request_draw(self.animate)

    def _reset(self, event):
        """
        "r" key reset the plot manager to initial view
        """
        # TODO set the reset for the get controller
        if event.type == "key_down":
            if event.key == "r":
                if isinstance(self.controller, SpanController):
                    self._manager.reset()
                    self._flush()

                minmax = self._get_min_max()
                self.controller.set_ylim(np.min(minmax[:, 0]), np.max(minmax[:, 1]))
                self.canvas.request_draw(self.animate)

    def _update(self, action_name):
        """
        Update function for sort_by and group_by. Because of mode of sort_by, it's not possible
        to just update the buffer.
        """
        # Update the scale only if one action has been performed
        if self._manager._sorted ^ self._manager._grouped:
            self._manager.scale = 1 / np.diff(self._get_min_max(), 1).flatten()

        self._flush()

        # Update camera to fit the full y range
        self.controller.set_ylim(0, np.max(self._manager.offset) + 1)

        self.canvas.request_draw(self.animate)

    def sort_by(self, metadata_name: str, mode: Optional[str] = "ascending") -> None:
        """
        Sort the plotted time series lines vertically by a metadata field.

        Parameters
        ----------
        metadata_name : str
            Metadata key to sort by.
        mode : str, optional
            "ascending" (default) or "descending".
        """
        # The current controller should be a span controller.

        # Grabbing the metadata
        values = (
            dict(self.data.get_info(metadata_name))
            if hasattr(self.data, "get_info")
            else {}
        )

        # If metadata found
        if len(values):
            # Sorting should happen depending on `groups` and `visible` attributes of _PlotManager
            self._manager.sort_by(values, mode)
            self._update("sort_by")

    def group_by(self, metadata_name: str, **kwargs):
        """
        Group the plotted time series lines vertically by a metadata field.

        Parameters
        ----------
        metadata_name : str
            Metadata key to group by.
        """
        # Grabbing the metadata
        values = (
            dict(self.data.get_info(metadata_name))
            if hasattr(self.data, "get_info")
            else {}
        )

        # If metadata found
        if len(values):
            # Grouping positions are computed depending on `order` and `visible` attributes of _PlotManager
            self._manager.group_by(values)
            self._update("group_by")

    def color_by(
        self,
        metadata_name: str,
        cmap_name: str = "viridis",
        vmin: float = 0.0,
        vmax: float = 100.0,
    ) -> None:
        """
        Applies color mapping to plot elements based on a metadata field.

        This method retrieves values from the given metadata field and maps them
        to colors using the specified colormap and value range. The mapped colors
        are applied to each plot element's material. If color mappings are still
        being computed in a background thread, the function retries after a short delay.

        Parameters
        ----------
        metadata_name : str
            Name of the metadata field used for color mapping.
        cmap_name : str, default="viridis"
            Name of the colormap to apply (e.g., "jet", "plasma", "viridis").
        vmin : float, default=0.0
            Minimum value for the colormap normalization.
        vmax : float, default=100.0
            Maximum value for the colormap normalization.

        Notes
        -----
        - If the `color_mapping_thread` is still running, the method defers execution
          by 25 milliseconds and retries automatically.
        - If no appropriate color map is found for the metadata, a warning is issued.
        - Requires `self.data` to support `get_info()` for metadata retrieval.
        - Triggers a canvas redraw by calling `self.animate()` after updating colors.

        Warnings
        --------
        UserWarning
            Raised when the specified metadata field has no associated color mapping.
        """
        # If the color mapping thread is still processing, retry in 25 milliseconds
        if self.color_mapping_thread.is_running():
            slot = lambda: self.color_by(
                metadata_name, cmap_name=cmap_name, vmin=vmin, vmax=vmax
            )
            threading.Timer(0.025, slot).start()
            return

        # Set the current colormap
        self.cmap = cmap_name

        # Get the metadata-to-color mapping function for the given metadata field
        map_to_colors = self.color_mapping_thread.color_maps.get(metadata_name, None)

        # Warn the user if the color map is missing
        if map_to_colors is None:
            warnings.warn(
                message=f"Cannot find appropriate color mapping for {metadata_name} metadata.",
                category=UserWarning,
                stacklevel=2,
            )

        # Prepare keyword arguments for the color mapping function
        map_kwargs = trim_kwargs(
            map_to_colors, dict(cmap=colormaps[self.cmap], vmin=vmin, vmax=vmax)
        )

        # # Get the material objects that will have their colors updated
        # materials = get_plot_attribute(self, "material")

        # Get the metadata values for each plotted element
        values = (
            self.data.get_info(metadata_name) if hasattr(self.data, "get_info") else {}
        )

        # If metadata is found and mapping works, update the material colors
        if len(values):
            map_color = map_to_colors(values, **map_kwargs)
            if map_color:
                for c, sl in self._buffer_slices.items():
                    self.graphic.geometry.colors.data[sl, :] = map_color[values[c]]
                    # self.graphic.material.color = map_color[values[c]]
                self.graphic.geometry.colors.update_full()
                # Request a redraw of the canvas to reflect the new colors
                self.canvas.request_draw(self.animate)

    def plot_x_vs_y(
        self,
        x_label: Union[str, int, float],
        y_label: Union[str, int, float],
        color: Union[str, tuple] = "white",
        thickness: float = 1.0,
        markersize: float = 10.0,
    ) -> None:
        """
        Plot one metadata column versus another as a line plot.

        Parameters
        ----------
        x_label : str or int or float
            Column name for the x-axis.
        y_label : str or int or float
            Column name for the y-axis.
        color : str or hex or RGB, default="white"
            Line color.
        thickness : float, default=1.0
            Thickness of the connecting line.
        markersize : float, default=10.0
            Size of the time marker.
        """
        # Remove time series line graphics from the scene
        self.scene.remove(self.graphic)

        # Get current time from the center reference line
        current_time = self.ruler_ref_time.geometry.positions.data[0][0]
        self.scene.remove(self.ruler_ref_time)

        # Build new geometry for x-y data
        xy_values = self.data.loc[[x_label, y_label]].values.astype("float32")
        positions = np.zeros((len(self.data), 3), dtype="float32")
        positions[:, 0:2] = xy_values

        # Create new line and add it to the scene
        self.graphic = gfx.Line(
            gfx.Geometry(positions=positions),
            gfx.LineMaterial(thickness=thickness, color=color),
        )
        self.scene.add(self.graphic)

        # Create and add a point marker at the current time
        current_xy = self.data.loc[[x_label, y_label]].get(current_time)
        xy = np.hstack((current_xy, 1), dtype="float32")[None, :]
        self.time_point = gfx.Points(
            gfx.Geometry(positions=xy),
            gfx.PointsMaterial(size=markersize, color="red", opacity=1),
        )
        self.scene.add(self.time_point)

        # Disable span controller and switch to get controller
        self.controller.enabled = False
        controller_id = self.controller._controller_id

        get_controller = self._controllers["get"]
        get_controller.n_frames = len(self.data)
        get_controller.frame_index = self.data.get_slice(current_time).start
        get_controller.enabled = True
        get_controller._controller_id = controller_id
        get_controller.data = self.data.loc[[x_label, y_label]]
        get_controller.buffer = self.time_point.geometry.positions

        self.controller = get_controller

        # Update camera to fit the full x-y range
        minmax = self._get_min_max()
        # print(minmax)
        self.controller.set_view(
            xmin=np.min(minmax[:, 0]),
            xmax=np.max(minmax[:, 0]),
            ymin=np.min(minmax[:, 1]),
            ymax=np.max(minmax[:, 1]),
        )

        self.canvas.request_draw(self.animate)

    def _update_buffer(self, frame_index: int, event_type: Optional[RenderTriggerSource] = None):
        self.time_point.geometry.positions.data[0,0:2] = self.data.values[frame_index].astype("float32")
        self.time_point.geometry.positions.update_full()
        self.canvas.request_draw(self.animate)

        # plot_object.texture.update_full()
        # plot_object._set_time_text(frame_index)
        # _update_buffer(self, frame_index=frame_index)
        # self.controller.renderer_request_draw()


class PlotTsGroup(_BasePlot):
    def __init__(self, data: nap.TsGroup, index=None, parent=None):
        super().__init__(data=data, parent=parent)

        # Pynaviz specific controller
        self.controller = SpanController(
            camera=self.camera,
            renderer=self.renderer,
            controller_id=index,
            dict_sync_funcs=dict_sync_funcs,
        )

        # Create pygfx objects
        self.graphic = {}
        spike_sdf = """
        // Normalize coordinates relative to size
        let uv = coord / size;
        // Distance to vertical center line (x = 0)
        let line_thickness = 0.2;
        let dist = abs(uv.x) - line_thickness;
        return dist * size;
        """
        for i, n in enumerate(data.keys()):
            positions = np.stack(
                (data[n].t, np.ones(len(data[n])) * i, np.ones(len(data[n])))
            ).T
            positions = positions.astype("float32")

            self.graphic[n] = gfx.Points(
                gfx.Geometry(positions=positions),
                gfx.PointsMarkerMaterial(
                    size=10,
                    color=GRADED_COLOR_LIST[i % len(GRADED_COLOR_LIST)],
                    opacity=1,
                    marker="custom",
                    custom_sdf=spike_sdf,
                ),
            )

        # TODO: properly setup streams
        # Stream the first batch of data
        self._buffers = {c: self.graphic[c].geometry.positions for c in self.graphic}
        self._manager.data["offset"] = self.data.index
        self._flush()

        # Add elements to the scene for rendering
        self.scene.add(
            self.ruler_x,
            self.ruler_y,
            self.ruler_ref_time,
            *list(self.graphic.values()),
        )

        # Connect specific event handler for TsGroup
        self.renderer.add_event_handler(self._reset, "key_down")

        # By default, showing only the first second.
        self.controller.set_view(0, 1, 0, np.max(self._manager.offset) + 1)

        # Request drawing of the scene
        self.canvas.request_draw(self.animate)

    def _flush(self, slice_: slice = None):
        """
        Flush the data stream from slice_ argument
        """
        # TODO: Handle slice_ argument properly, updating buffers

        # if slice_ is None:
        #    slice_ = self._stream.get_slice(*self.controller.get_xlim())

        # time = self.data.t[slice_]
        # n = time.shape[0]

        for c in self._buffers:
            # self._buffers[c].data[-n:, 0] = time.astype("float32")
            self._buffers[c].data[:, 1] = self._manager.data.loc[c]["offset"].astype(
                "float32"
            )
            self._buffers[c].update_full()

    def _reset(self, event):
        """
        "r" key reset the plot manager to initial view
        """
        if event.type == "key_down":
            if event.key == "r":
                if isinstance(self.controller, SpanController):
                    self._manager.reset()
                    self._manager.data["offset"] = self.data.index
                    self._flush()

                self.controller.set_ylim(0, np.max(self._manager.offset) + 1)
                self.canvas.request_draw(self.animate)

    def _update(self, action_name):
        """
        Update function for sort_by and group_by. Because of mode of sort_by, it's not possible
        to just update the buffer.
        """
        self._flush()

        # Update camera to fit the full y range
        self.controller.set_ylim(0, np.max(self._manager.offset) + 1)

        self.canvas.request_draw(self.animate)

    def sort_by(self, metadata_name: str, mode: Optional[str] = "ascending") -> None:
        """
        Sort the plotted unit raster vertically by a metadata field.

        Parameters
        ----------
        metadata_name : str
            Metadata key to sort by.
        mode : str, optional
            "ascending" (default) or "descending".
        """
        # The current controller should be a span controller.

        # Grabbing the metadata
        values = (
            dict(self.data.get_info(metadata_name))
            if hasattr(self.data, "get_info")
            else {}
        )

        # If metadata found
        if len(values):
            # Sorting should happen depending on `groups` and `visible` attributes of _PlotManager
            self._manager.sort_by(values, mode)

            self._update("sort_by")

    def group_by(self, metadata_name: str, **kwargs):
        """
        Group the plotted time series lines vertically by a metadata field.

        Parameters
        ----------
        metadata_name : str
            Metadata key to group by.
        """
        # Grabbing the metadata
        values = (
            dict(self.data.get_info(metadata_name))
            if hasattr(self.data, "get_info")
            else {}
        )

        # If metadata found
        if len(values):
            # Grouping positions are computed depending on `order` and `visible` attributes of _PlotManager
            self._manager.group_by(values)

            self._update("group_by")



class PlotTs(_BasePlot):
    def __init__(self, data: nap.Ts, index=None, parent=None):
        super().__init__(parent=parent)
        self.data = data

        # Pynaviz specific controller
        self.controller = SpanController(
            camera=self.camera,
            renderer=self.renderer,
            controller_id=index,
            dict_sync_funcs=dict_sync_funcs,
        )

    def sort_by(self, metadata_name: str, mode: Optional[str] = "ascending"):
        pass

    def group_by(self, metadata_name: str, spacing: Optional = None):
        pass


class PlotBaseVideoTensor(_BasePlot, ABC):
    def __init__(
        self, data: Any, index: Optional[int] = None, parent: Optional[Any] = None
    ) -> None:
        super().__init__(data, parent=parent, maintain_aspect=True)

        # Image texture (subclass provides the texture data)
        texture_data = self._get_initial_texture_data()
        self.texture = gfx.Texture(texture_data.astype("float32"), dim=2)
        self.image = gfx.Image(
            gfx.Geometry(grid=self.texture),
            gfx.ImageBasicMaterial(clim=(0, 1)),
        )

        # Time display
        self.time_text = gfx.Text(
            text="0.0",
            font_size=0.5,
            anchor="bottom-left",
            material=gfx.TextMaterial(
                color="#B4F8C8", outline_color="#000", outline_thickness=0.15
            ),
        )
        self.time_text.geometry.anchor = "bottom-left"

        self.scene.add(self.image, self.time_text)
        self.camera.show_object(self.scene)

        self.controller = GetController(
            camera=self.camera,
            renderer=self.renderer,
            controller_id=index,
            data=self._data,
            buffer=self.texture,
            callback=self._update_buffer,
        )

        self.canvas.request_draw(
            draw_function=lambda: self.renderer.render(self.scene, self.camera)
        )

    @abstractmethod
    def _get_initial_texture_data(self) -> np.ndarray:
        """Subclasses must return a 2D ndarray to initialize the texture."""
        pass

    def _set_time_text(self, frame_index: int):
        if self.time_text:
            self.time_text.set_text(str(self.data.t[frame_index]))

    def set_frame(self, target_time: float):
        """
        Display the video frame closest to the given time.

        Updates the current video display to show the frame corresponding
        to the specified time. This can be used to navigate to a specific
        moment in the video.

        Parameters
        ----------
        target_time : float
            The time (in seconds) to display.
        """
        self.controller.set_frame(target_time)

    def sort_by(self, metadata_name: str, mode: Optional[str] = "ascending"):
        pass

    def group_by(self, metadata_name: str, spacing: Optional = None):
        pass

    @abc.abstractmethod
    def _update_buffer(self, frame_index: int, event_type: Optional[RenderTriggerSource] = None):
        pass


class PlotTsdTensor(PlotBaseVideoTensor):
    def __init__(self, data: nap.TsdTensor, index=None, parent=None):
        self._data = data
        super().__init__(data, index=index, parent=parent)

    def _get_initial_texture_data(self):
        return self._data.values[0]

    def _update_buffer(self, frame_index, event_type: Optional[RenderTriggerSource] = None):
        # this update is fast, do not need async rendering as in PlotVideo
        # event_type is not used here
        _update_buffer(self, frame_index)
        self.controller.renderer_request_draw()


class PlotVideo(PlotBaseVideoTensor):
    _debug = False

    def __init__(
        self,
        video_path: str | pathlib.Path,
        t: Optional[NDArray] = None,
        stream_index: int = 0,
        index=None,
        parent=None,
    ):
        self._closed = False
        data = VideoHandler(video_path, time=t, stream_index=stream_index)
        self._data = data
        super().__init__(data, index=index, parent=parent)

        # Shared memory and comms
        self.shape = self.texture.data.shape
        self.shm_frame = shared_memory.SharedMemory(
            create=True, size=np.prod(self.shape) * np.float32().nbytes
        )
        self.shm_index = shared_memory.SharedMemory(create=True, size=np.float32().nbytes)
        self.shared_frame = np.ndarray(self.shape, dtype=np.float32, buffer=self.shm_frame.buf)
        self.shared_index = np.ndarray(shape=(1,), dtype=np.float32, buffer=self.shm_index.buf)
        self.request_queue = Queue()
        self.response_queue = Queue()
        self.frame_ready = Event()
        self.worker_stop_event = Event()

        # Connect movement event handlers for video
        self.renderer.add_event_handler(self._move_fast, "key_down")

        # worker process reading frames
        self.worker_lock = MultiProcessLock()
        self._worker = Process(
            target=video_worker_process,
            args=(
                video_path,
                self.shape,
                self.shm_frame.name,
                self.shm_index.name,
                self.request_queue,
                self.frame_ready,
                self.response_queue,
                self.worker_stop_event,
                self.worker_lock,
            ),
            daemon=True,
        )
        self._worker.start()

        # add to registry of active plot video
        # guarantees close at exit.
        _active_plot_videos.add(self)
        self._pending_ui_update_queue = queue.Queue()

<<<<<<< HEAD
        # Start background thread that updates buffers when ready
        # shut thread event
        self._stop_threads = threading.Event()
        self._buffer_thread = threading.Thread(target=self._update_buffer_thread, daemon=True)
        self._buffer_thread.start()

        # for to async/sync lock
        self.buffer_lock = threading.Lock()

        # event requesting a re-draw
        self._needs_redraw = threading.Event()

        # set a pygfx callback for the next draw
        # when the painter draws next it will trigger this
        self.canvas.request_draw(self._render_loop)
        # draw first
        self._last_jump_index = 0

    def _get_initial_texture_data(self):
        # TODO: Get the current time from the controller
        return self._data.get(self._data.time[0])

    @property
    def data(self):
        return self._data

    @data.setter
    def data(self, value):
        raise ValueError("Cannot set data for ``PlotVideo``. Data must be a fixed video stream.")

    def close(self):
        if not self._closed:
            try:
                self._data.close()
                # stop update buffer loop
                self._stop_threads.set()
                # stop worker thread
                self.worker_stop_event.set()
                self._worker.join(timeout=2)
                # close shared memory
                self.shm_frame.close()
                self.shm_frame.unlink()
                self.shm_index.close()
                self.shm_index.unlink()
            except Exception:
                pass
            finally:
                # remove form weakref
                _active_plot_videos.discard(self)
                self._closed = True

    def _move_fast(self, event, delta=1):
        """
        "ArrowLeft"/"ArrowRight" key moves between keypoint frames.
        Schedules a move and defers buffer updates to the worker and render loop.
        """
        if event.type == "key_down" and event.key in ("ArrowRight", "ArrowLeft"):
            self.frame_ready.clear()
            while not self.request_queue.empty():
                try:
                    self.request_queue.get_nowait()
                except queue.Empty:
                    break

            # Request: (is_absolute, is_backward, event type)
            self.request_queue.put(
                (False, event.key == "ArrowLeft", RenderTriggerSource.LOCAL_KEY)
            )

            # NOTE: don't wait, don't update buffer or UI here — let the thread handle it

            # Save pre-jump index for sync
            self._last_jump_index = self.controller.frame_index

    def _update_buffer(self, frame_index, event_type: Optional[RenderTriggerSource] = None):
        """Update buffer in response to a sync event."""
        if event_type != RenderTriggerSource.SET_FRAME:
            self.frame_ready.clear()
            while not self.request_queue.empty():
                try:
                    self.request_queue.get_nowait()
                except queue.Empty:
                    break
            event_type = event_type or RenderTriggerSource.UNKNOWN
            self.request_queue.put((frame_index, None, event_type))
            # Track frame index text display which must happen
            # after _update_buffer_thread changes the frame
            # note: the text cannot be set in a thread (since pygfx is not thread
            # safe for these operations) while the buffer can be written safely.
            self._last_requested_frame_index = frame_index
        else:
            # no rendering loop is running
            # update buffer in a sync manner
            frame = self.data[frame_index]
            if isinstance(frame, av.VideoFrame):
                frame = frame.to_ndarray(format="rgb24")[::-1] / 255.0
            with self.buffer_lock:
                self.texture.data[:] = frame
                self._set_time_text(frame_index)
                self.texture.update_full()

    def _update_buffer_thread(self):
        while not self._stop_threads.is_set():
            # wait until ready then clear notifying the
            # worker sub-process
            if not self.frame_ready.wait(timeout=0.1):
                continue
            # update the buffer (new frame will be displayed)
            with self.buffer_lock, self.worker_lock:
                self.texture.data[:] = self.shared_frame
                frame_index = int(self.shared_index[0])
                self.frame_ready.clear()
                try:
                    trigger_source = self.response_queue.get(timeout=0.05)
                    self._pending_ui_update_queue.put((frame_index, trigger_source))
                except queue.Empty:
                    continue
            # queue the update of the text
            self._needs_redraw.set()  # Ask the main thread to draw

    def __del__(self):
        self.close()

    def _render_loop(self):
        """
        Main render loop scheduled via canvas.request_draw().

        - Polls pending frame updates with trigger metadata.
        - Updates time text and texture in a GUI-safe way.
        - Triggers renderer draw if required.
        - Optionally triggers synchronization if the update was initiated locally.
        """
        update = False
        try:
            # try to get the text label for the frame
            # and update texture if found
            frame_index, trigger_source = self._pending_ui_update_queue.get_nowait()

            # print(trigger_source, self.controller.controller_id)
            with self.buffer_lock:
                self._set_time_text(frame_index)
                self.texture.update_full()
            self.controller.frame_index = frame_index
            self.controller.renderer_request_draw()

            # Sending the sync event
            if trigger_source == RenderTriggerSource.LOCAL_KEY and hasattr(
                self, "_last_jump_index"
            ):
                current_time = self._data.t[frame_index]
                if self._debug:
                    print("keypress", current_time, frame_index)
                del self._last_jump_index  # prevent repeat sync
                self.controller._send_sync_event(update_type="pan", current_time=current_time)

            elif trigger_source == RenderTriggerSource.ZOOM_TO_POINT:
                current_time = self.controller._get_current_time()
                if self._debug:
                    print("zoom", current_time, frame_index)
                self.controller._send_sync_event(update_type="pan", current_time=current_time)

        except queue.Empty:
            update = True

        # redraw in case text is found
        if self._needs_redraw.is_set() or update:
            self.renderer.render(self.scene, self.camera)
            self._needs_redraw.clear()

        # set the callback for the next draw
        self.canvas.request_draw(self._render_loop)


def _update_buffer(plot_object: PlotTsdTensor | PlotTsdFrame, frame_index: int):
    if (
        plot_object.texture.data.shape[0] == 1 and plot_object.texture.data.shape[1] == 3
    ):  # assume single point
        plot_object.texture.data[0, 0:2] = plot_object.data.values[frame_index].astype("float32")
    else:
        img_array = plot_object.data.values[frame_index]
        plot_object.texture.data[:] = img_array.astype("float32")
    plot_object.texture.update_full()
    plot_object._set_time_text(frame_index)
    return
=======
    def group_by(self, metadata_name: str, spacing: Optional = None):
        pass


class PlotIntervalSet(_BasePlot):
    """
    A visualization of a set of non-overlapping epochs (nap.IntervalSet).

    This class allows dynamic rendering of each interval in a `nap.IntervalSet`, with interactive
    controls for span navigation. It supports coloring, grouping, and sorting of intervals based on metadata.

    Parameters
    ----------
    data : nap.IntervalSet
        The set of intervals to be visualized, with optional metadata.
    index : Optional[int], default=None
        Unique ID for synchronizing with external controllers.
    parent : Optional[Any], default=None
        Optional GUI parent (e.g. QWidget in Qt).

    Attributes
    ----------
    controller : SpanController
        Active interactive controller for zooming or selecting.
    graphic : dict[str, gfx.Mesh] or gfx.Mesh
        Dictionary of rectangle meshes for each interval.
    """

    def __init__(self, data: nap.IntervalSet, index=None, parent=None):
        super().__init__(data=data, parent=parent)
        self.camera.maintain_aspect = False

        # Pynaviz specific controller
        self.controller = SpanYLockController(
            camera=self.camera,
            renderer=self.renderer,
            controller_id=index,
            dict_sync_funcs=dict_sync_funcs,
        )

        self.graphic = self._create_and_plot_rectangle(
            data, color="cyan", transparency=1
        )
        # set to default position
        self._update()
        self.scene.add(self.ruler_x, self.ruler_y, self.ruler_ref_time)

        # Connect specific event handler for IntervalSet
        self.renderer.add_event_handler(self._reset, "key_down")

        # By default, showing only the first second.
        self.controller.set_view(0, 1, -0.05, 1)

        self.canvas.request_draw(self.animate)

    def _reset(self, event):
        """
        "r" key reset the plot manager to initial view
        """
        if event.type == "key_down":
            if event.key == "r":
                self._manager.reset()
                self._update()

    def _update(self, action_name: str = None):
        """
        Update function for sort_by and group_by
        """
        # Grabbing the material object
        geometries = get_plot_attribute(self, "geometry")  # Dict index -> geometry

        for c in geometries:
            geometries[c].positions.data[:2, 1] = self._manager.data.loc[c][
                "offset"
            ].astype("float32")
            geometries[c].positions.data[2:, 1] = (
                self._manager.data.loc[c]["offset"].astype("float32") + 1
            )

            geometries[c].positions.update_full()

        # Update camera to fit the full y range
        ymax = np.max(self._manager.offset) + 1
        self.controller.set_ylim(-0.05 * ymax, ymax)

        # if action_name == "sort_by":
        if self._manager.y_ticks is not None:
            # shift y ticks by 0.5
            self.ruler_y.ticks = {k + 0.5: v for k, v in self._manager.y_ticks.items()}
        else:
            self.ruler_y.ticks = {0.5: ""}

        self.canvas.request_draw(self.animate)

    def sort_by(self, metadata_name: str, mode: Optional[str] = "ascending") -> None:
        """
        Vertically sort the plotted intervals by a metadata field.

        Parameters
        ----------
        metadata_name : str
            Metadata key to sort by.
        """

        values = (
            dict(self.data.get_info(metadata_name))
            if hasattr(self.data, "get_info")
            else {}
        )
        # If metadata found
        if len(values):

            # Sorting should happen depending on `groups` and `visible` attributes of _PlotManager
            self._manager.sort_by(values, mode)
            self._update("sort_by")

    def group_by(self, metadata_name: str, **kwargs):
        """
        Group the intervals vertically by a metadata field.

        Parameters
        ----------
        metadata_name : str
            Metadata key to group by.
        """
        # Grabbing the metadata
        values = (
            dict(self.data.get_info(metadata_name))
            if hasattr(self.data, "get_info")
            else {}
        )

        # If metadata found
        if len(values):

            # Grouping positions are computed depending on `order` and `visible` attributes of _PlotManager
            self._manager.group_by(values)
            self._update("group_by")
>>>>>>> b0718f0a
<|MERGE_RESOLUTION|>--- conflicted
+++ resolved
@@ -1165,7 +1165,6 @@
         _active_plot_videos.add(self)
         self._pending_ui_update_queue = queue.Queue()
 
-<<<<<<< HEAD
         # Start background thread that updates buffers when ready
         # shut thread event
         self._stop_threads = threading.Event()
@@ -1350,9 +1349,6 @@
     plot_object.texture.update_full()
     plot_object._set_time_text(frame_index)
     return
-=======
-    def group_by(self, metadata_name: str, spacing: Optional = None):
-        pass
 
 
 class PlotIntervalSet(_BasePlot):
@@ -1489,4 +1485,3 @@
             # Grouping positions are computed depending on `order` and `visible` attributes of _PlotManager
             self._manager.group_by(values)
             self._update("group_by")
->>>>>>> b0718f0a
