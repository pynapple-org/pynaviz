"""
Simple plotting class for each pynapple object.
Create a unique canvas/renderer for each class
"""

import threading
import warnings
from typing import Any, Optional, Union

import matplotlib.pyplot as plt
import numpy as np
import pygfx as gfx
import pynapple as nap

# from line_profiler import profile
from matplotlib.colors import Colormap
from matplotlib.pyplot import colormaps
from wgpu.gui.auto import run

from .controller import GetController, SpanController, SpanYLockController
from .interval_set import IntervalSetInterface
from .plot_manager import _PlotManager
from .synchronization_rules import _match_pan_on_x_axis, _match_set_xlim, _match_zoom_on_x_axis
from .threads.data_streaming import TsdFrameStreaming
from .threads.metadata_to_color_maps import MetadataMappingThread
from .utils import (
    GRADED_COLOR_LIST,
    RenderTriggerSource,
    get_plot_attribute,
    get_plot_min_max,
    trim_kwargs,
)

dict_sync_funcs = {
    "pan": _match_pan_on_x_axis,
    "zoom": _match_zoom_on_x_axis,
    "zoom_to_point": _match_zoom_on_x_axis,
    "set_xlim": _match_set_xlim,
}

spike_sdf = """
// Normalize coordinates relative to size
let uv = coord / size;
// Distance to vertical center line (x = 0)
let line_thickness = 0.2;
let dist = abs(uv.x) - line_thickness;
return dist * size;
"""


class _BasePlot(IntervalSetInterface):
    """
    Base class for time-aligned visualizations using pygfx.

    This class sets up the rendering infrastructure, including a canvas, scene,
    camera, rulers, and rendering thread. It is intended to be subclassed by specific
    plot implementations that display time series or intervals data.

    Parameters
    ----------
    data : Ts, Tsd, TsdFrame, IntervalSet or TsGroup object
        The dataset to be visualized. Must be pynapple object.
    parent : Optional[Any], default=None
        Optional parent widget for integration in GUI applications.
    maintain_aspect : bool, default=False
        If True, maintains the aspect ratio in the orthographic camera.

    Attributes
    ----------
    _data : Ts, Tsd, TsdFrame, IntervalSet or TsGroup object
        Pynapple object
    canvas : WgpuCanvas
        The rendering canvas using the WGPU backend.
    color_mapping_thread : MetadataMappingThread
        A separate thread for mapping metadata to visual colors.
    renderer : gfx.WgpuRenderer
        The WGPU renderer responsible for drawing the scene.
    scene : gfx.Scene
        The scene graph containing all graphical objects.
    ruler_x : gfx.Ruler
        Horizontal axis ruler with ticks shown on the right.
    ruler_y : gfx.Ruler
        Vertical axis ruler with ticks on the left and minimum spacing.
    ruler_ref_time : gfx.Line
        A vertical line indicating a reference time point (e.g., center).
    camera : gfx.OrthographicCamera
        Orthographic camera with optional aspect ratio locking.
    _cmap : str
        Default colormap name used for visual mapping (e.g., "viridis").
    """

    def __init__(self, data, parent=None, maintain_aspect=False):
        super().__init__()

        # Store the input data for later use
        self._data = data

        # Create a GPU-accelerated canvas for rendering, optionally with a parent widget
        if parent:  # Assuming it's a Qt background
            from wgpu.gui.qt import WgpuCanvas
            self.canvas = WgpuCanvas(parent=parent)
        else:  # Default to glfw for single canvas
            from wgpu.gui.auto import WgpuCanvas
            self.canvas = WgpuCanvas()

        # Create a WGPU-based renderer attached to the canvas
        self.renderer = gfx.WgpuRenderer(
            self.canvas
        )  ## 97% time of super.__init__(...) when running `large_nwb_main.py`

        # Create a new scene to hold and manage objects
        self.scene = gfx.Scene()

        # Add a horizontal ruler (x-axis) with ticks on the right
        self.ruler_x = gfx.Ruler(tick_side="right")

        # Add a vertical ruler (y-axis) with ticks on the left and minimum spacing
        self.ruler_y = gfx.Ruler(tick_side="left")

        # A vertical reference line, for the center time point
        self.ruler_ref_time = gfx.Line(
            gfx.Geometry(positions=[[0, 0, 0], [0, 0, 0]]),  # Placeholder geometry
            gfx.LineMaterial(thickness=0.5, color="#B4F8C8"),  # Thin light green line
        )

        # Use an orthographic camera to preserve scale without perspective distortion
        self.camera = gfx.OrthographicCamera(maintain_aspect=maintain_aspect)

        # Initialize a separate thread to handle metadata-to-color mapping
        self.color_mapping_thread = MetadataMappingThread(data)

        # Set default colormap for rendering
        self._cmap = "viridis"

        # Set the plot manager that store past actions only for data with metadata class
        if isinstance(data, (nap.TsGroup, nap.IntervalSet)):
            index = data.index
        elif isinstance(data, nap.TsdFrame):
            index = data.columns
        else:
            index = []
        self._manager = _PlotManager(index=index, base_plot=self)


    @property
    def data(self):
        return self._data

    @data.setter
    def data(self, data):
        self.color_mapping_thread.update_maps(data)
        self._data = data

    @property
    def cmap(self):
        return self._cmap

    @cmap.setter
    def cmap(self, value):
        if isinstance(value, Colormap) and hasattr(value, "name"):
            self._cmap = value.name
        elif not isinstance(value, str):
            warnings.warn(
                message=f"Invalid colormap {value}. 'cmap' must be a matplotlib 'Colormap'.",
                category=UserWarning,
                stacklevel=2,
            )
            return
        if value not in plt.colormaps():
            warnings.warn(
                message=f"Invalid colormap {value}. 'cmap' must be matplotlib 'Colormap'.",
                category=UserWarning,
                stacklevel=2,
            )
            return
        self._cmap = value

    def animate(self):
        """
        Updates the positions of rulers and reference lines based on the current
        world coordinate bounds and triggers a re-render of the scene.

        This method performs the following:
        - Computes the visible world coordinate bounds.
        - Updates the horizontal (x) and vertical (y) rulers accordingly.
        - Repositions the center time reference line in the scene.
        - Re-renders the scene using the current camera and canvas settings.

        Notes
        -----
        This method should be called whenever the visible region of the plot
        changes (e.g., after zooming, panning, or resizing the canvas).
        """
        world_xmin, world_xmax, world_ymin, world_ymax = get_plot_min_max(self)

        # X axis
        self.ruler_x.start_pos = world_xmin, 0, -10
        self.ruler_x.end_pos = world_xmax, 0, -10
        self.ruler_x.start_value = self.ruler_x.start_pos[0]
        self.ruler_x.update(self.camera, self.canvas.get_logical_size())

        # Y axis
        self.ruler_y.start_pos = 0, world_ymin, -10
        self.ruler_y.end_pos = 0, world_ymax, -10
        self.ruler_y.start_value = self.ruler_y.start_pos[1]
        self.ruler_y.update(self.camera, self.canvas.get_logical_size())

        # Center time Ref axis
        self.ruler_ref_time.geometry.positions.data[:, 0] = (
            world_xmin + (world_xmax - world_xmin) / 2
        )
        self.ruler_ref_time.geometry.positions.data[:, 1] = np.array(
            [world_ymin - 10, world_ymax + 10]
        )
        self.ruler_ref_time.geometry.positions.update_full()

        self.renderer.render(self.scene, self.camera)

    def show(self):
        """To show the canvas in case of GLFW context used"""
        try:
            run()
        except Exception:
            pass

    def color_by(
        self,
        metadata_name: str,
        cmap_name: str = "viridis",
        vmin: float = 0.0,
        vmax: float = 100.0,
    ) -> None:
        """
        Applies color mapping to plot elements based on a metadata field.

        This method retrieves values from the given metadata field and maps them
        to colors using the specified colormap and value range. The mapped colors
        are applied to each plot element's material. If color mappings are still
        being computed in a background thread, the function retries after a short delay.

        Parameters
        ----------
        metadata_name : str
            Name of the metadata field used for color mapping.
        cmap_name : str, default="viridis"
            Name of the colormap to apply (e.g., "jet", "plasma", "viridis").
        vmin : float, default=0.0
            Minimum value for the colormap normalization.
        vmax : float, default=100.0
            Maximum value for the colormap normalization.

        Notes
        -----
        - If the `color_mapping_thread` is still running, the method defers execution
          by 25 milliseconds and retries automatically.
        - If no appropriate color map is found for the metadata, a warning is issued.
        - Requires `self.data` to support `get_info()` for metadata retrieval.
        - Triggers a canvas redraw by calling `self.animate()` after updating colors.

        Warnings
        --------
        UserWarning
            Raised when the specified metadata field has no associated color mapping.
        """
        # If the color mapping thread is still processing, retry in 25 milliseconds
        if self.color_mapping_thread.is_running():
            slot = lambda: self.color_by(
                metadata_name, cmap_name=cmap_name, vmin=vmin, vmax=vmax
            )
            threading.Timer(0.025, slot).start()
            return

        # Set the current colormap
        self.cmap = cmap_name

        # Get the metadata-to-color mapping function for the given metadata field
        map_to_colors = self.color_mapping_thread.color_maps.get(metadata_name, None)

        # Warn the user if the color map is missing
        if map_to_colors is None:
            warnings.warn(
                message=f"Cannot find appropriate color mapping for {metadata_name} metadata.",
                category=UserWarning,
                stacklevel=2,
            )

        # Prepare keyword arguments for the color mapping function
        map_kwargs = trim_kwargs(
            map_to_colors, dict(cmap=colormaps[self.cmap], vmin=vmin, vmax=vmax)
        )

        # Get the material objects that will have their colors updated
        materials = get_plot_attribute(self, "material")

        # Get the metadata values for each plotted element
        values = (
            self.data.get_info(metadata_name) if hasattr(self.data, "get_info") else {}
        )

        # If metadata is found and mapping works, update the material colors
        if len(values):
            map_color = map_to_colors(values, **map_kwargs)
            if map_color:
                for c in materials:
                    materials[c].color = map_color[values[c]]

                # Request a redraw of the canvas to reflect the new colors
                self.canvas.request_draw(self.animate)
        self._manager.color_by(values, metadata_name=metadata_name, cmap_name=cmap_name, vmin=vmin, vmax=vmax)

    def sort_by(self, metadata_name: str, mode: Optional[str] = "ascending"):
        pass

    def group_by(self, metadata_name: str):
        pass

    def close(self):
        self.color_mapping_thread.shutdown()

    @staticmethod
    def _initialize_offset(index: list) -> np.ndarray:
        return np.zeros(len(index))


class PlotTsd(_BasePlot):
    """
    Visualization for 1-dimensional pynapple time series object (``nap.Tsd``)

    This class renders a continuous 1D time series as a line plot and manages
    user interaction through a `SpanController`. It supports optional synchronization
    across multiple plots and rendering via WebGPU.

    Parameters
    ----------
    data : nap.Tsd
        The time series data to be visualized (timestamps + values).
    index : Optional[int], default=None
        Controller index used for synchronized interaction (e.g., panning across multiple plots).
    parent : Optional[Any], default=None
        Optional parent widget (e.g., in a Qt context).

    Attributes
    ----------
    controller : SpanController
        Manages viewport updates, syncing, and linked plot interactions.
    line : gfx.Line
        The main line plot showing the time series.
    """

    def __init__(
        self, data: nap.Tsd, index: Optional[int] = None, parent: Optional[Any] = None
    ) -> None:
        super().__init__(data=data, parent=parent)

        # Create a controller for span-based interaction, syncing, and user inputs
        self.controller = SpanController(
            camera=self.camera,
            renderer=self.renderer,
            controller_id=index,
            dict_sync_funcs=dict_sync_funcs,
            plot_callbacks=[],
        )

        # Prepare geometry: stack time, data, and zeros (Z=0) into (N, 3) float32 positions
        positions = np.stack((data.t, data.d, np.zeros_like(data))).T
        positions = positions.astype("float32")

        # Create a line geometry and material to render the time series
        self.line = gfx.Line(
            gfx.Geometry(positions=positions),
            gfx.LineMaterial(thickness=4.0, color="#aaf"),  # light blue line
        )

        # Add rulers and line to the scene
        self.scene.add(self.ruler_x, self.ruler_y, self.ruler_ref_time, self.line)

        # By default showing only the first second.
        # Weirdly rulers don't show if show_rect is not called
        # in the init
        self.camera.show_rect(0, 1, data.min(), data.max())

        # Request an initial draw of the scene
        self.canvas.request_draw(self.animate)


class PlotTsdFrame(_BasePlot):
    """
    Visualization of a multi-columns pynapple time series (``nap.TsdFrame``).

    This class allows dynamic rendering of each column in a `nap.TsdFrame`, with interactive
    controls for span navigation. It supports switching between
    standard time series display and scatter-style x-vs-y plotting between columns.

    Parameters
    ----------
    data : nap.TsdFrame
        The column-based time series data (columns as features).
    index : Optional[int], default=None
        Unique ID for synchronizing with external controllers.
    parent : Optional[Any], default=None
        Optional GUI parent (e.g. QWidget in Qt).

    Attributes
    ----------
    controller : Union[SpanController, GetController]
        Active interactive controller for zooming or selecting.
    graphic : dict[str, gfx.Line] or gfx.Line
        Dictionary of per-column lines or single line for x-vs-y plotting.
    time_point : Optional[gfx.Points]
        A marker showing the selected time point (used in x-vs-y plotting).
    """

    def __init__(
        self,
        data: nap.TsdFrame,
        index: Optional[int] = None,
        parent: Optional[Any] = None,
    ):
        super().__init__(data=data, parent=parent)
        self._data = data

        # To stream data
        size = (256 * 1024**2) // (data.shape[1] * 60)
        window_size = np.floor(size / data.rate) # seconds

        self._stream = TsdFrameStreaming(
            data, callback=self._flush, window_size=window_size
        )

        plot_callbacks = []

        if self._stream._max_n < data.shape[0]:
            plot_callbacks = [self._stream.stream] # For controller

        # Create pygfx objects
        self._positions = np.full(
            ((self._stream._max_n + 1) * self.data.shape[1], 3), np.nan, dtype="float32"
        )

        self._buffer_slices = {}
        for c, s in zip(
            self.data.columns,
            range(
                0,
                len(self._positions) - self._stream._max_n + 1,
                self._stream._max_n + 1,
            ),
        ):
            self._buffer_slices[c] = slice(s, s + self._stream._max_n)

        self._positions[:, 2] = 0.0

        # Create pygfx object
        self._initialize_graphic()

        # Add elements to the scene for rendering
        self.scene.add(self.ruler_x, self.ruler_y, self.ruler_ref_time, self.graphic)

        # Connect specific event handler for TsdFrame
        self.renderer.add_event_handler(self._rescale, "key_down")
        self.renderer.add_event_handler(self._reset, "key_down")

        # Controllers for different interaction styles
        self._controllers = {
            "span": SpanController(
                camera=self.camera,
                renderer=self.renderer,
                controller_id=index,
                dict_sync_funcs=dict_sync_funcs,
                plot_callbacks=plot_callbacks,
            ),
            "get": GetController(
                camera=self.camera,
                renderer=self.renderer,
                data=None,
                buffer=None,
                enabled=False,
                callback=self._update_buffer,
            ),
        }

        # Use span controller by default
        self.controller = self._controllers["span"]

        # Used later in x-vs-y plotting
        self.time_point = None

        # By default, showing only the first second.
        # this should flush the whole dataset if data fits into memory
        self._flush(self._stream.get_slice(start=0, end=1))

        # Setting the boundaries of the plot
        minmax = self._get_min_max()
        self.controller.set_view(0, 1, np.min(minmax[:, 0]), np.max(minmax[:, 1]))

        # Request an initial draw of the scene
        self.canvas.request_draw(self.animate)

    def _initialize_graphic(self):
        colors = np.ones((self._positions.shape[0], 4), dtype=np.float32)

        self.graphic = gfx.Line(
            gfx.Geometry(positions=self._positions, colors=colors),
            gfx.LineMaterial(
                thickness=1.0, color_mode="vertex"
            ),  # , color=GRADED_COLOR_LIST[1 % len(GRADED_COLOR_LIST)]),
        )

    def _flush(self, slice_: slice = None):
        """
        Flush the data stream from slice_ argument.
        """
        if self._stream._max_n == self.data.shape[0]:
            # If data fit into memory
            for i, c in enumerate(self.data.columns):
                sl = self._buffer_slices[c]
                self._positions[sl, 0] = self.data.t.astype("float32")
                self._positions[sl, 1] = self.data.d[:, i].astype("float32")
                self._positions[sl, 1] *= self._manager.data.loc[c]["scale"]
                self._positions[sl, 1] += self._manager.data.loc[c]["offset"]

        else:
            if slice_ is None:
                slice_ = self._stream.get_slice(*self.controller.get_xlim())

            time = self.data.t[slice_].astype("float32")

            left_offset = 0
            right_offset = 0
            if time.shape[0] < self._stream._max_n:
                if slice_.start == 0:
                    left_offset = self._stream._max_n - time.shape[0]
                else:
                    right_offset = time.shape[0] - self._stream._max_n

            # Read
            data = np.array(self.data.values[slice_, :])

            # Copy the data
            for i, c in enumerate(self.data.columns):
                sl = self._buffer_slices[c]
                sl = slice(sl.start + left_offset, sl.stop + right_offset)
                self._positions[sl, 0] = time
                self._positions[sl, 1] = data[:, i]
                self._positions[sl, 1] *= self._manager.data.loc[c]["scale"]
                self._positions[sl, 1] += self._manager.data.loc[c]["offset"]

            # Put back some nans on the edges
            if left_offset:
                for sl in self._buffer_slices.values():
                    self._positions[sl.start : sl.start + left_offset, 0:2] = np.nan
            if right_offset:
                for sl in self._buffer_slices.values():
                    self._positions[sl.stop + right_offset : sl.stop, 0:2] = np.nan

        self.graphic.geometry.positions.set_data(self._positions)

    def _get_min_max(self):
        """
        If the data object is a numpy array, get min max directly from it
        otherwise get min max from the buffer.
        """
        if isinstance(self.data.values, np.ndarray) and not isinstance(self.data.values, np.memmap):
            return np.stack([np.nanmin(self.data, 0), np.nanmax(self.data, 0)]).T
        else:
            return np.array(
                [
                    [np.nanmin(self._positions[sl, 1]), np.nanmax(self._positions[sl, 1])]
                    for sl in self._buffer_slices.values()
                ]
            )

    def _rescale(self, event):
        """
        "i" key increase the scale by 50%.
        "d" key decrease the scale by 50%
        """
        if self._manager.is_sorted or self._manager.is_grouped:
            if event.type == "key_down":
                if event.key == "i" or event.key == "d":
                    factor = {"i": 0.5, "d": -0.5}[event.key]

                    # Update the scale of the PlotManager
                    self._manager.rescale(factor=factor)

                    # Update the current buffers to avoid re-reading from disk
                    for c, sl in self._buffer_slices.items():
                        self._positions[sl, 1] += factor * (
                            self._positions[sl, 1] - self._manager.data.loc[c]["offset"]
                        )

                    # Update the gpu data
                    self.graphic.geometry.positions.set_data(self._positions)
                    self.canvas.request_draw(self.animate)

    def _reset(self, event):
        """
        "r" key reset the plot manager to initial view
        """
        if event.type == "key_down":
            if event.key == "r":
                if isinstance(self.controller, SpanController):
                    self._manager.reset(self)
                    self._flush()

                if isinstance(self.controller, GetController):
                    self.scene.remove(self.graphic, self.time_point)
                    # Switch back to SpanController
                    self.controller.enabled = False
                    controller_id = self.controller._controller_id
                    self.controller = self._controllers["span"]
                    self.controller._controller_id = controller_id
                    self.controller.enabled = True
                    self._initialize_graphic()
                    self.scene.add(self.graphic)
                    self._manager.reset(self)
                    self._flush()

                minmax = self._get_min_max()
                self.controller.set_ylim(np.min(minmax[:, 0]), np.max(minmax[:, 1]))
                self.canvas.request_draw(self.animate)

    def _update(self, action_name):
        """
        Update function for sort_by and group_by. Because of mode of sort_by, it's not possible
        to just update the buffer.
        """
<<<<<<< HEAD
        # Update the scale only if one action has been performed
        if self._manager.is_sorted ^ self._manager.is_grouped:
            self._manager.scale = 1 / np.diff(self._get_min_max(), 1).flatten()
=======
        if action_name in ["sort_by", "group_by"]:
            # Update the scale only if one action has been performed
            if self._manager._sorted ^ self._manager._grouped:
                self._manager.scale = 1 / np.diff(self._get_min_max(), 1).flatten()
>>>>>>> 0ac0cf1b

            # Specific to PloTsdFrame, the first row should be at 1.
            self._manager.offset = self._manager.offset + 1 - self._manager.offset.min()

            # Update the buffer
            self._flush()

            # Update camera to fit the full y range
            self.controller.set_ylim(0, np.max(self._manager.offset) + 1)

        if action_name in ["toggle_visibility"]:
            # No need to flush. Just change the colors buffer
            new_colors = self.graphic.geometry.colors.data.copy()
            for c, sl in self._buffer_slices.items():
                if not self._manager.data.loc[c]["visible"]:
                    new_colors[sl, -1] = 0.0
                else:
                    new_colors[sl, -1] = 1.0
            self.graphic.geometry.colors.set_data(new_colors)

        self.canvas.request_draw(self.animate)

    def sort_by(self, metadata_name: str, mode: Optional[str] = "ascending") -> None:
        """
        Sort the plotted time series lines vertically by a metadata field.

        Parameters
        ----------
        metadata_name : str
            Metadata key to sort by.
        mode : str, optional
            "ascending" (default) or "descending".
        """
        # The current controller should be a span controller.

        # Grabbing the metadata
        values = (
            dict(self.data.get_info(metadata_name))
            if hasattr(self.data, "get_info")
            else {}
        )

        # If metadata found
        if len(values):
            # Sorting should happen depending on `groups` and `visible` attributes of _PlotManager
            self._manager.sort_by(values, metadata_name=metadata_name, mode=mode)
            self._update("sort_by")

    def group_by(self, metadata_name: str, **kwargs):
        """
        Group the plotted time series lines vertically by a metadata field.

        Parameters
        ----------
        metadata_name : str
            Metadata key to group by.
        """
        # Grabbing the metadata
        values = (
            dict(self.data.get_info(metadata_name))
            if hasattr(self.data, "get_info")
            else {}
        )

        # If metadata found
        if len(values):
            # Grouping positions are computed depending on `order` and `visible` attributes of _PlotManager
            self._manager.group_by(values, metadata_name=metadata_name, **kwargs)
            self._update("group_by")

    def color_by(
        self,
        metadata_name: str,
        cmap_name: str = "viridis",
        vmin: float = 0.0,
        vmax: float = 100.0,
    ) -> None:
        """
        Applies color mapping to plot elements based on a metadata field.

        This method retrieves values from the given metadata field and maps them
        to colors using the specified colormap and value range. The mapped colors
        are applied to each plot element's material. If color mappings are still
        being computed in a background thread, the function retries after a short delay.

        Parameters
        ----------
        metadata_name : str
            Name of the metadata field used for color mapping.
        cmap_name : str, default="viridis"
            Name of the colormap to apply (e.g., "jet", "plasma", "viridis").
        vmin : float, default=0.0
            Minimum value for the colormap normalization.
        vmax : float, default=100.0
            Maximum value for the colormap normalization.

        Notes
        -----
        - If the `color_mapping_thread` is still running, the method defers execution
          by 25 milliseconds and retries automatically.
        - If no appropriate color map is found for the metadata, a warning is issued.
        - Requires `self.data` to support `get_info()` for metadata retrieval.
        - Triggers a canvas redraw by calling `self.animate()` after updating colors.

        Warnings
        --------
        UserWarning
            Raised when the specified metadata field has no associated color mapping.
        """
        # If the color mapping thread is still processing, retry in 25 milliseconds
        # print(self.color_mapping_thread.color_maps, self.color_mapping_thread.colormap_ready.is_set())
        if not self.color_mapping_thread.colormap_ready.is_set():
            # print(self.color_mapping_thread.color_maps, self.color_mapping_thread.colormap_ready.is_set())
            slot = lambda: self.color_by(
                metadata_name, cmap_name=cmap_name, vmin=vmin, vmax=vmax
            )
            threading.Timer(0.025, slot).start()
            return

        # Set the current colormap
        self.cmap = cmap_name

        # Get the metadata-to-color mapping function for the given metadata field
        map_to_colors = self.color_mapping_thread.color_maps.get(metadata_name, None)

        # Warn the user if the color map is missing
        if map_to_colors is None:
            warnings.warn(
                message=f"Cannot find appropriate color mapping for {metadata_name} metadata.",
                category=UserWarning,
                stacklevel=2,
            )

        # Prepare keyword arguments for the color mapping function
        map_kwargs = trim_kwargs(
            map_to_colors, dict(cmap=colormaps[self.cmap], vmin=vmin, vmax=vmax)
        )

        # # Get the material objects that will have their colors updated
        # materials = get_plot_attribute(self, "material")

        # Get the metadata values for each plotted element
        values = (
            self.data.get_info(metadata_name) if hasattr(self.data, "get_info") else {}
        )

        # If metadata is found and mapping works, update the material colors
        if len(values):
            map_color = map_to_colors(values, **map_kwargs)
            if map_color:
                for c, sl in self._buffer_slices.items():
                    self.graphic.geometry.colors.data[sl, :] = map_color[values[c]]
                    # self.graphic.material.color = map_color[values[c]]
                self.graphic.geometry.colors.update_full()
                # Request a redraw of the canvas to reflect the new colors
                self.canvas.request_draw(self.animate)
        self._manager.color_by(values, metadata_name, cmap_name=cmap_name, vmin=vmin, vmax=vmax)

    def plot_x_vs_y(
        self,
        x_label: Union[str, int, float],
        y_label: Union[str, int, float],
        color: Union[str, tuple] = "white",
        thickness: float = 1.0,
        markersize: float = 10.0,
    ) -> None:
        """
        Plot one column versus another as a line plot.

        Parameters
        ----------
        x_label : str or int or float
            Column name for the x-axis.
        y_label : str or int or float
            Column name for the y-axis.
        color : str or hex or RGB, default="white"
            Line color.
        thickness : float, default=1.0
            Thickness of the connecting line.
        markersize : float, default=10.0
            Size of the time marker.
        """
        # Remove time series line graphics from the scene
        self.scene.remove(self.graphic)

        # Get current time from the center reference line
        current_time = self.ruler_ref_time.geometry.positions.data[0][0]
        self.scene.remove(self.ruler_ref_time)

        # Build new geometry for x-y data
        xy_values = self.data.loc[[x_label, y_label]].values.astype("float32")
        positions = np.zeros((len(self.data), 3), dtype="float32")
        positions[:, 0:2] = xy_values

        # Create new line and add it to the scene
        self.graphic = gfx.Line(
            gfx.Geometry(positions=positions),
            gfx.LineMaterial(thickness=thickness, color=color),
        )
        self.scene.add(self.graphic)

        # Create and add a point marker at the current time
        current_xy = self.data.loc[[x_label, y_label]].get(current_time)
        xy = np.hstack((current_xy, 1), dtype="float32")[None, :]
        self.time_point = gfx.Points(
            gfx.Geometry(positions=xy),
            gfx.PointsMaterial(size=markersize, color="red", opacity=1),
        )
        self.scene.add(self.time_point)

        # Disable span controller and switch to get controller
        self.controller.enabled = False
        controller_id = self.controller._controller_id

        get_controller = self._controllers["get"]
        get_controller.n_frames = len(self.data)
        get_controller.frame_index = self.data.get_slice(current_time).start
        get_controller.enabled = True
        get_controller._controller_id = controller_id
        get_controller.data = self.data.loc[[x_label, y_label]]
        get_controller.buffer = self.time_point.geometry.positions

        self.controller = get_controller
        # In case the plot is part of a ControllerGroup, we need to notify the change
        self.controller._send_switch_event()

        # Update camera to fit the full x-y range
        self.controller.set_view(
            np.nanmin(positions[:, 0]),
            np.nanmax(positions[:, 0]),
            np.nanmin(positions[:, 1]),
            np.nanmax(positions[:, 1])
        )

        self.canvas.request_draw(self.animate)

    def _update_buffer(self, frame_index: int, event_type: Optional[RenderTriggerSource] = None):
        """
        For get controller
        """
        self.time_point.geometry.positions.data[0,0:2] = self.graphic.geometry.positions.data[frame_index,0:2]
        self.time_point.geometry.positions.update_full()
        self.canvas.request_draw(self.animate)


class PlotTsGroup(_BasePlot):
    """
    Visualization for plotting multiple spike trains (``nap.TsGroup``) as a raster plot.

    Each unit in the group is displayed as a row, where spike times are rendered as
    point markers (vertical ticks). Units can be sorted or grouped based on metadata.
    A `SpanController` is used to synchronize view ranges across plots.

    Parameters
    ----------
    data : nap.TsGroup
        A Pynapple `TsGroup` object containing multiple spike trains.
    index : int, optional
        Identifier for the controller instance, useful when synchronizing multiple plots.
    parent : QWidget, optional
        Parent widget in a Qt application, if applicable.
    """

    def __init__(self, data: nap.TsGroup, index=None, parent=None):
        # Initialize the base plot with provided data
        super().__init__(data=data, parent=parent)

        # Pynaviz-specific controller that handles pan/zoom and synchronization
        self.controller = SpanController(
            camera=self.camera,
            renderer=self.renderer,
            controller_id=index,
            dict_sync_funcs=dict_sync_funcs,  # shared synchronization registry
        )

        # Store PyGFX graphics objects (one per unit in TsGroup)
        self.graphic = {}

        # Iterate over each unit in the TsGroup and build its spike raster
        for i, n in enumerate(data.keys()):
            # Each spike is represented by its (time, row index, depth=1)
            positions = np.stack(
                (data[n].t, np.ones(len(data[n])) * i, np.ones(len(data[n])))
            ).T
            positions = positions.astype("float32")

            # Create a point cloud for the spikes of unit n
            self.graphic[n] = gfx.Points(
                gfx.Geometry(positions=positions),
                gfx.PointsMarkerMaterial(
                    size=10,
                    color=GRADED_COLOR_LIST[i % len(GRADED_COLOR_LIST)],  # assign color cyclically
                    opacity=1,
                    marker="custom",  # custom marker defined by spike_sdf
                    custom_sdf=spike_sdf,
                ),
            )

        # TODO: Implement streaming logic properly.
        # For now, initialize buffers with the first batch of data.
        self._buffers = {c: self.graphic[c].geometry.positions for c in self.graphic}
        self._flush()

        # Add rulers (axes and reference line) and all graphics to the scene
        self.scene.add(
            self.ruler_x,
            self.ruler_y,
            self.ruler_ref_time,
            *list(self.graphic.values()),
        )

        # Connect a key event handler ("r" key resets the view)
        self.renderer.add_event_handler(self._reset, "key_down")

        # By default, show the first second and full raster vertically
        self.controller.set_view(0, 1, 0, np.max(self._manager.offset) + 1)

        # Request continuous redrawing
        self.canvas.request_draw(self.animate)

    def _flush(self, slice_: slice = None):
        """
        Update the GPU buffers with the latest offsets and data slice.

        Parameters
        ----------
        slice_ : slice, optional
            Data slice to update. Not yet implemented.
        """
        # TODO: Implement slice-based updates (only redraw relevant portion)

        # Currently only updates y-offsets of spikes for each unit
        for c in self._buffers:
            self._buffers[c].data[:, 1] = self._manager.data.loc[c]["offset"].astype(
                "float32"
            )
            self._buffers[c].update_full()

    def _reset(self, event):
        """
        Reset the view to the initial state when pressing the "r" key.

        Parameters
        ----------
        event : gfx.Event
            Key event containing type and pressed key.
        """
        if event.type == "key_down" and event.key == "r":
            if isinstance(self.controller, SpanController):
                # Reset the internal plot manager (sorting, grouping, etc.)
                self._manager.reset(self)
                self._manager.data["offset"] = self.data.index
                self._flush()

            # Reset the vertical axis to show all units
            self.controller.set_ylim(0, np.max(self._manager.offset) + 1)
            self.canvas.request_draw(self.animate)

    def _update(self, action_name=None):
        """
        Update the raster after sorting or grouping operations.

        Parameters
        ----------
        action_name : str
            The action performed ("sort_by" or "group_by").
        """
        if action_name in ["sort_by", "group_by"]:
            self._flush()
            # Ensure camera spans the full y range
            self.controller.set_ylim(0, np.max(self._manager.offset) + 1)

        if action_name in ["toggle_visibility"]:
            # No need to flush. Just change the colors buffer
            for c in self.graphic:
                if not self._manager.data.loc[c]["visible"]:
                    self.graphic[c].material.opacity = 0.0
                else:
                    self.graphic[c].material.opacity = 1.0

        self.canvas.request_draw(self.animate)

    def sort_by(self, metadata_name: str, mode: Optional[str] = "ascending") -> None:
        """
        Sort the raster vertically by a metadata field.

        Parameters
        ----------
        metadata_name : str
            Metadata key to sort by.
        mode : str, optional
            "ascending" (default) or "descending".
        """
        # Grab metadata from TsGroup if available
        values = (
            dict(self.data.get_info(metadata_name))
            if hasattr(self.data, "get_info")
            else {}
        )

        if len(values):
            # Sort units in the plot manager by metadata values
            self._manager.sort_by(values, mode=mode, metadata_name=metadata_name)
            self._update("sort_by")

    def group_by(self, metadata_name: str, **kwargs):
        """
        Group the raster vertically by a metadata field.

        Parameters
        ----------
        metadata_name : str
            Metadata key to group by.
        """
        # Grab metadata from TsGroup if available
        values = (
            dict(self.data.get_info(metadata_name))
            if hasattr(self.data, "get_info")
            else {}
        )

        if len(values):
            # Group units in the plot manager by metadata values
            self._manager.group_by(values, metadata_name=metadata_name, **kwargs)
            self._update("group_by")

    @staticmethod
    def _initialize_offset(index: list) -> np.ndarray:
        return np.arange(len(index))


class PlotTs(_BasePlot):
    """
    Visualization for pynapple timestamps object (``nap.Ts``) as vertical tick marks.

    Parameters
    ----------
    data : nap.Ts
        A Pynapple `Ts` object containing spike timestamps to visualize.
    index : Optional[int], default=None
        Controller index used for synchronized interaction (e.g., panning across multiple plots).
    parent : Optional[Any], default=None
        Optional parent widget (e.g., in a Qt context).

    """

    def __init__(self, data: nap.Ts, index=None, parent=None):
        # Initialize the base plot with provided data
        super().__init__(data=data, parent=parent)

        # Disable aspect ratio lock (x and y can scale independently)
        self.camera.maintain_aspect = False

        # Create the Pynaviz-specific controller to lock/synchronize vertical spans
        self.controller = SpanYLockController(
            camera=self.camera,
            renderer=self.renderer,
            controller_id=index,
            dict_sync_funcs=dict_sync_funcs,  # external sync registry
        )

        # Number of timestamps in the data
        n = len(data)

        # Build positions array for vertical tick marks:
        # For each timestamp, repeat the time 3 times (x coordinate)
        # and pair it with (0, 1, NaN) in y to form a vertical line segment
        # (NaN ensures gaps between line segments in pygfx)
        positions = np.stack(
            (
                np.repeat(data.t, 3),                  # x: same timestamp repeated
                np.tile(np.array([0, 1, np.nan]), n),  # y: line from 0 to 1, then gap
                np.tile(np.array([1, 1, np.nan]), n)   # z: keep constant depth (1)
            )
        ).T
        positions = positions.astype("float32")

        # Create geometry and material for the tick marks
        geometry = gfx.Geometry(positions=positions)
        material = gfx.LineMaterial(thickness=2, color=(1, 0, 0, 1))  # solid red
        self.graphic = gfx.Line(geometry, material)

        # Add objects to the scene:
        # - x ruler (time axis)
        # - reference ruler (time marker)
        # - the spike train graphic
        self.scene.add(self.ruler_x, self.ruler_ref_time, self.graphic)

        # Connect key event handler for jumping to next/previous timestamp
        self.renderer.add_event_handler(self._jump, "key_down")

        # Adjust camera to show full data range:
        self.camera.show_rect(0, 1, -0.1, 1.0)

        # Request continuous redrawing with animation
        self.canvas.request_draw(self.animate)

    def _jump(self, event):
        """
        Handle key events for jumping to next/previous timestamp.

        Parameters
        ----------
        event : gfx.Event
            Key event containing type and pressed key.
        """
        if event.type == "key_down":
            if event.key == "ArrowRight" or event.key == "n":
                self.jump_next()
            elif event.key == "ArrowLeft" or event.key == "p":
                self.jump_previous()

    def jump_next(self) -> None:
        """
        Jump to the next timestamp in the data.
        """
        current_t = self.controller._get_camera_state()["position"][0]
        index = np.searchsorted(self.data.index.values, current_t, side="right")
        index = np.clip(index, 0, len(self.data) - 1)
        new_t = self.data.index.values[index]
        if new_t > current_t:
            self.controller.go_to(new_t)

    def jump_previous(self) -> None:
        """
        Jump to the previous timestamp in the data.
        """
        current_t = self.controller._get_camera_state()["position"][0]
        index = np.searchsorted(self.data.index.values, current_t, side="left") - 1
        index = np.clip(index, 0, len(self.data) - 1)
        new_t = self.data.index.values[index]
        if new_t < current_t:
            self.controller.go_to(new_t)


class PlotIntervalSet(_BasePlot):
    """
    A visualization of a set of non-overlapping epochs (``nap.IntervalSet``).

    This class allows dynamic rendering of each interval in a `nap.IntervalSet`, with interactive
    controls for span navigation. It supports coloring, grouping, and sorting of intervals based on metadata.

    Parameters
    ----------
    data : nap.IntervalSet
        The set of intervals to be visualized, with optional metadata.
    index : Optional[int], default=None
        Unique ID for synchronizing with external controllers.
    parent : Optional[Any], default=None
        Optional GUI parent (e.g. QWidget in Qt).

    Attributes
    ----------
    controller : SpanController
        Active interactive controller for zooming or selecting.
    graphic : dict[str, gfx.Mesh] or gfx.Mesh
        Dictionary of rectangle meshes for each interval.
    """

    def __init__(self, data: nap.IntervalSet, index=None, parent=None):
        super().__init__(data=data, parent=parent)
        self.camera.maintain_aspect = False

        # Pynaviz specific controller
        self.controller = SpanYLockController(
            camera=self.camera,
            renderer=self.renderer,
            controller_id=index,
            dict_sync_funcs=dict_sync_funcs,
        )

        self.graphic = self._create_and_plot_rectangle(
            data, color="cyan", transparency=1
        )
        # set to default position
        self._update()
        self.scene.add(self.ruler_x, self.ruler_y, self.ruler_ref_time)

        # Connect specific event handler for IntervalSet
        self.renderer.add_event_handler(self._reset, "key_down")
        self.renderer.add_event_handler(self._jump, "key_down")

        # By default, showing only the first second.
        self.controller.set_view(0, 1, -0.1, 1)

        self.canvas.request_draw(self.animate)

    def _reset(self, event):
        """
        "r" key reset the plot manager to initial view
        """
        if event.type == "key_down":
            if event.key == "r":
                self._manager.reset(self)
                self._update()

    def _update(self, action_name: str = None):
        """
        Update function for sort_by and group_by
        """
        if action_name in ["sort_by", "group_by"] or action_name is None:
            # Update the scale only if one action has been performed
            # Grabbing the material object
            geometries = get_plot_attribute(self, "geometry")  # Dict index -> geometry

            for c in geometries:
                geometries[c].positions.data[:2, 1] = self._manager.data.loc[c][
                    "offset"
                ].astype("float32")
                geometries[c].positions.data[2:, 1] = (
                    self._manager.data.loc[c]["offset"].astype("float32") + 1
                )

                geometries[c].positions.update_full()

        if action_name in ["toggle_visibility"]:
            # No need to flush. Just change the colors buffer
            for c in self.graphic:
                if not self._manager.data.loc[c]["visible"]:
                    self.graphic[c].material.opacity = 0.0
                else:
                    self.graphic[c].material.opacity = 1.0

        # Update camera to fit the full y range
        ymax = np.max(self._manager.offset) + 1
        self.controller.set_ylim(-0.05 * ymax, ymax)

        # if action_name == "sort_by":
        if self._manager.y_ticks is not None:
            # shift y ticks by 0.5
            self.ruler_y.ticks = {k + 0.5: v for k, v in self._manager.y_ticks.items()}
        else:
            self.ruler_y.ticks = {0.5: ""}

        self.canvas.request_draw(self.animate)

    def sort_by(self, metadata_name: str, mode: Optional[str] = "ascending") -> None:
        """
        Vertically sort the plotted intervals by a metadata field.

        Parameters
        ----------
        metadata_name : str
            Metadata key to sort by.
        """

        values = (
            dict(self.data.get_info(metadata_name))
            if hasattr(self.data, "get_info")
            else {}
        )
        # If metadata found
        if len(values):

            # Sorting should happen depending on `groups` and `visible` attributes of _PlotManager
            self._manager.sort_by(values, mode=mode, metadata_name=metadata_name)
            self._update("sort_by")

    def group_by(self, metadata_name: str, **kwargs):
        """
        Group the intervals vertically by a metadata field.

        Parameters
        ----------
        metadata_name : str
            Metadata key to group by.
        """
        # Grabbing the metadata
        values = (
            dict(self.data.get_info(metadata_name))
            if hasattr(self.data, "get_info")
            else {}
        )

        # If metadata found
        if len(values):

            # Grouping positions are computed depending on `order` and `visible` attributes of _PlotManager
            self._manager.group_by(values, metadata_name=metadata_name, **kwargs)
            self._update("group_by")

    def _jump(self, event):
        """
        Handle key events for jumping to next/previous interval.

        Parameters
        ----------
        event : gfx.Event
            Key event containing type and pressed key.
        """
        if event.type == "key_down":
            if event.key == "ArrowRight" or event.key == "n":
                self.jump_next()
            elif event.key == "ArrowLeft" or event.key == "p":
                self.jump_previous()

    def jump_next(self) -> None:
        """
        Jump to the start of the next interval in the data.
        """
        current_t = self.controller._get_camera_state()["position"][0]
        index = np.searchsorted(self.data.start, current_t, side="right")
        index = np.clip(index, 0, len(self.data) - 1)
        new_t = self.data.start[index]
        if new_t > current_t:
            self.controller.go_to(new_t)

    def jump_previous(self) -> None:
        """
        Jump to the start of the previous interval in the data.
        """
        current_t = self.controller._get_camera_state()["position"][0]
        index = np.searchsorted(self.data.start, current_t, side="left") - 1
        index = np.clip(index, 0, len(self.data) - 1)
        new_t = self.data.start[index]
        if new_t < current_t:
            self.controller.go_to(new_t)
<|MERGE_RESOLUTION|>--- conflicted
+++ resolved
@@ -625,16 +625,10 @@
         Update function for sort_by and group_by. Because of mode of sort_by, it's not possible
         to just update the buffer.
         """
-<<<<<<< HEAD
-        # Update the scale only if one action has been performed
-        if self._manager.is_sorted ^ self._manager.is_grouped:
-            self._manager.scale = 1 / np.diff(self._get_min_max(), 1).flatten()
-=======
         if action_name in ["sort_by", "group_by"]:
             # Update the scale only if one action has been performed
-            if self._manager._sorted ^ self._manager._grouped:
+            if self._manager.is_sorted ^ self._manager.is_grouped:
                 self._manager.scale = 1 / np.diff(self._get_min_max(), 1).flatten()
->>>>>>> 0ac0cf1b
 
             # Specific to PloTsdFrame, the first row should be at 1.
             self._manager.offset = self._manager.offset + 1 - self._manager.offset.min()
