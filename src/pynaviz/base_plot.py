--- conflicted
+++ resolved
@@ -159,12 +159,9 @@
         elif action_name == "sort_by":
             self.sort_by(metadata_name)
 
-<<<<<<< HEAD
         metadata = dict(self.data.get_info(metadata_name)) if hasattr(self.data, "get_info") else {}
         #action_caller(self, action, metadata=metadata, **kwargs)
         # TODO: make it more targeted than update all
-=======
->>>>>>> 5fb4039e
 
 
 class PlotTsd(_BasePlot):
