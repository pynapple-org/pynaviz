"""
Test for _BasePlot. This should not render anything. Just testing for
the instantiation of _BasePlot. Methods of _BasePlot for acting on the
objects should be tested in the public classes.
"""

import pygfx as gfx
import pynapple as nap
import pytest
from matplotlib.colors import Colormap

from pynaviz.base_plot import _BasePlot


def test_baseplot_init(dummy_tsd):
    base_plot = _BasePlot(data=dummy_tsd)
    assert isinstance(base_plot.data, nap.Tsd)
    # assert isinstance(base_plot.canvas, gfx.WgpuCanvas)
    assert isinstance(base_plot.renderer, gfx.Renderer)
    assert isinstance(base_plot.scene, gfx.Scene)
    assert isinstance(base_plot.ruler_x, gfx.Ruler)
    assert isinstance(base_plot.ruler_y, gfx.Ruler)
    # assert isinstance(base_plot.ruler_ref_time, gfx.Ruler)
    assert isinstance(base_plot.camera, gfx.OrthographicCamera)
    assert base_plot.cmap == "viridis"
    base_plot.close()

<<<<<<< HEAD
    assert base_plot.cmap == "viridis"
=======
def test_baseplot_change_data(dummy_tsd, dummy_ts):
    base_plot = _BasePlot(data=dummy_tsd)
    assert isinstance(base_plot.data, nap.Tsd)
    base_plot.data = dummy_ts
    assert isinstance(base_plot._data, nap.Ts)
    base_plot.close()

def test_baseplot_change_cmap(dummy_tsdframe):
    base_plot = _BasePlot(data=dummy_tsdframe)
    assert base_plot.cmap == "viridis"
    base_plot.cmap = "plasma"
    assert base_plot.cmap == "plasma"
    base_plot.close()

def test_cmap_setter(dummy_tsdframe):
    base_plot = _BasePlot(data=dummy_tsdframe)
    base_plot.cmap = Colormap("plasma")
    assert base_plot._cmap == "plasma"

    with pytest.warns(UserWarning):
        base_plot.cmap = 123

    with pytest.warns(UserWarning, match = r"Invalid colormap notacmap\. 'cmap' must be a matplotlib 'Colormap'."):
        base_plot.cmap = "notacmap"
>>>>>>> a3085d45
    base_plot.close()<|MERGE_RESOLUTION|>--- conflicted
+++ resolved
@@ -25,9 +25,7 @@
     assert base_plot.cmap == "viridis"
     base_plot.close()
 
-<<<<<<< HEAD
-    assert base_plot.cmap == "viridis"
-=======
+
 def test_baseplot_change_data(dummy_tsd, dummy_ts):
     base_plot = _BasePlot(data=dummy_tsd)
     assert isinstance(base_plot.data, nap.Tsd)
@@ -52,5 +50,4 @@
 
     with pytest.warns(UserWarning, match = r"Invalid colormap notacmap\. 'cmap' must be a matplotlib 'Colormap'."):
         base_plot.cmap = "notacmap"
->>>>>>> a3085d45
-    base_plot.close()+    base_plot.close()
