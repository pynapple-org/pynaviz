--- conflicted
+++ resolved
@@ -1,8 +1,7 @@
 import sys
-<<<<<<< HEAD
-=======
+
 from pathlib import Path
->>>>>>> 6ee9888a
+
 
 import pytest
 from PyQt6.QtWidgets import QApplication
