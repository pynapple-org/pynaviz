# Byte-compiled / optimized / DLL files
__pycache__/
*.py[cod]
*$py.class

# C extensions
*.so

# Distribution / packaging
.Python
build/
develop-eggs/
dist/
downloads/
eggs/
.eggs/
lib/
lib64/
parts/
sdist/
var/
wheels/
share/python-wheels/
*.egg-info/
.installed.cfg
*.egg
MANIFEST

# PyInstaller
#  Usually these files are written by a python script from a template
#  before PyInstaller builds the exe, so as to inject date/other infos into it.
*.manifest
*.spec

# Installer logs
pip-log.txt
pip-delete-this-directory.txt

# Unit test / coverage reports
htmlcov/
.tox/
.nox/
.coverage
.coverage.*
.cache
nosetests.xml
coverage.xml
*.cover
*.py,cover
.hypothesis/
.pytest_cache/
cover/

# Translations
*.mo
*.pot

# Django stuff:
*.log
local_settings.py
db.sqlite3
db.sqlite3-journal

# Flask stuff:
instance/
.webassets-cache

# Scrapy stuff:
.scrapy

# Sphinx documentation
docs/_build/

# PyBuilder
.pybuilder/
target/

# Jupyter Notebook
.ipynb_checkpoints

# IPython
profile_default/
ipython_config.py

# pyenv
#   For a library or package, you might want to ignore these files since the code is
#   intended to run in multiple environments; otherwise, check them in:
# .python-version

# pipenv
#   According to pypa/pipenv#598, it is recommended to include Pipfile.lock in version control.
#   However, in case of collaboration, if having platform-specific dependencies or dependencies
#   having no cross-platform support, pipenv may install dependencies that don't work, or not
#   install all needed dependencies.
#Pipfile.lock

# poetry
#   Similar to Pipfile.lock, it is generally recommended to include poetry.lock in version control.
#   This is especially recommended for binary packages to ensure reproducibility, and is more
#   commonly ignored for libraries.
#   https://python-poetry.org/docs/basic-usage/#commit-your-poetrylock-file-to-version-control
#poetry.lock

# pdm
#   Similar to Pipfile.lock, it is generally recommended to include pdm.lock in version control.
#pdm.lock
#   pdm stores project-wide configurations in .pdm.toml, but it is recommended to not include it
#   in version control.
#   https://pdm.fming.dev/#use-with-ide
.pdm.toml

# PEP 582; used by e.g. github.com/David-OConnor/pyflow and github.com/pdm-project/pdm
__pypackages__/

# Celery stuff
celerybeat-schedule
celerybeat.pid

# SageMath parsed files
*.sage.py

# Environments
.env
.venv
env/
venv/
ENV/
env.bak/
venv.bak/
<<<<<<< HEAD
*.lock
=======
uv.lock
>>>>>>> 2ab70db4

# Pre-commit
.pre-commit-config.yaml

# Spyder project settings
.spyderproject
.spyproject

# Rope project settings
.ropeproject

# mkdocs documentation
/site

# mypy
.mypy_cache/
.dmypy.json
dmypy.json

# Pyre type checker
.pyre/

# pytype static type analyzer
.pytype/

# Cython debug symbols
cython_debug/

# PyCharm
#  JetBrains specific template is maintained in a separate JetBrains.gitignore that can
#  be found at https://github.com/github/gitignore/blob/main/Global/JetBrains.gitignore
#  and can be added to the global gitignore or merged into this file.  For a more nuclear
#  option (not recommended) you can uncomment the following to ignore the entire idea folder.
#.idea/


# ingore the tests/test_video folder autogenerate by the script generate_numbered_video
tests/test_video/<|MERGE_RESOLUTION|>--- conflicted
+++ resolved
@@ -127,11 +127,8 @@
 ENV/
 env.bak/
 venv.bak/
-<<<<<<< HEAD
 *.lock
-=======
 uv.lock
->>>>>>> 2ab70db4
 
 # Pre-commit
 .pre-commit-config.yaml
