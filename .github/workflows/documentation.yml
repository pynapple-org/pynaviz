--- conflicted
+++ resolved
@@ -4,7 +4,7 @@
   push:
     branches: [ main ]
   pull_request:
-    branches: [ main ]
+    branches: [ main, dev ]
   workflow_dispatch:
 
 permissions:
@@ -43,14 +43,8 @@
         run: |
           python docs/generate_doc.py
       - name: Sphinx build
-<<<<<<< HEAD
-        run: |
-          sphinx-build docs _build
-=======
         run: |          
           sphinx-build docs _build
-
->>>>>>> 3b7aee5b
       - name: Deploy to GitHub Pages
         uses: peaceiris/actions-gh-pages@v3
         if: ${{ github.event_name == 'push' && github.ref == 'refs/heads/main' }}
