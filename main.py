--- conflicted
+++ resolved
@@ -18,11 +18,7 @@
 })
 tsdframe = nap.TsdFrame(
     t=np.arange(1000)/30,
-<<<<<<< HEAD
-    d=np.random.randn(1000, 10), metadata={"area": ["pfc"]*4 + ["ppc"]*6, "type": ["exc", "inh"]*5})
-=======
     d=np.random.randn(1000, 10), metadata={"area": ["pfc"]*4 + ["ppc"]*6, "type": ["exc", "inh"]*5, "channel": np.arange(10)})
->>>>>>> 57adefe1
 tsdtensor = nap.TsdTensor(t=np.arange(10000)/30, d=np.random.randn(10000, 10, 10))
 
 
